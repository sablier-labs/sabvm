# Primitives

<<<<<<< HEAD
This crate is a core component of the Revm system. It is designed to provide definitions for a range of types and structures commonly used throughout the application.
=======
This crate is a core component of the revm system.
It is designed to provide definitions for a range of types and structures commonly used throughout the application.
It is set up to be compatible with environments that do not include Rust's standard library, as indicated by the `no_std` attribute.
>>>>>>> 11e819c3

### Modules:

- [bits](./primitives/bits.md): This module provides types for handling specific sizes of byte arrays (Address and B256).
- [bytecode](./primitives/bytecode.md): This module provides functionality related to EVM bytecode.
- [constants](./primitives/constants.md): This module contains constant values used throughout the EVM implementation.
- [db](./primitives/database.md): This module contains data structures and functions related to the EVM's database implementation.
- [env](./primitives/environment.md): This module contains types and functions related to the EVM's environment, including block headers, and environment values.
- [log](./primitives/log.md): This module provides types and functionality for Ethereum logs.
- [precompile](./primitives/precompile.md): This module contains types related to Ethereum's precompiled contracts.
- [result](./primitives/result.md): This module provides types for representing execution results and errors in the EVM.
- [specification](./primitives/specifications.md): This module defines types related to Ethereum specifications (also known as hard forks).
- [state](./primitives/state.md): This module provides types and functions for managing Ethereum state, including accounts and storage.
- [utilities](./primitives/utils.md): This module provides utility functions used in multiple places across the EVM implementation.
- [kzg](./primitives/kzg.md): This module provides types and functions related to KZG commitment, it is empolyed visibly in the Point Evalution Precompile.

### External Crates:

- `alloc`: The alloc crate provides types for heap allocation.
- `bitvec`: The bitvec crate provides a data structure to handle sequences of bits.
- `bytes`: The bytes crate provides utilities for working with bytes.
- `hex`: The hex crate provides utilities for encoding and decoding hexadecimal.
- `hex_literal`: The hex_literal crate provides a macro for including hexadecimal data directly in the source code.
- `hashbrown`: The hashbrown crate provides high-performance hash map and hash set data structures.
- `ruint`: The ruint crate provides types and functions for big unsigned integer arithmetic.
- `c-kzg`: A minimal implementation of the Polynomial Commitments API for EIP-4844, written in C. (With rust bindings)

### Type Aliases:

- `Hash`: An alias for B256, typically used to represent 256-bit hashes or integer values in Ethereum.

### Re-exported Types:

- `Address`: A type representing a 160-bit (or 20-byte) array, typically used for Ethereum addresses.
- `B256`: A type representing a 256-bit (or 32-byte) array, typically used for Ethereum hashes or integers.
- `Bytes`: A type representing a sequence of bytes.
- `U256`: A 256-bit unsigned integer type from the `ruint` crate.
- `HashMap` and `HashSet`: High-performance hash map and hash set data structures from the hashbrown crate.

Re-exported Modules:
All types, constants, and functions from the `bytecode`, `constants`, `env`, `log`, `precompile`, `result`, `specification`, `state`, `utilities`, `KzgSettings`, `EnvKzgSettings`, `trusted_setup_points` types and methods were all re-exported, allowing users to import these items directly from the `primitives` crate.<|MERGE_RESOLUTION|>--- conflicted
+++ resolved
@@ -1,12 +1,8 @@
 # Primitives
 
-<<<<<<< HEAD
-This crate is a core component of the Revm system. It is designed to provide definitions for a range of types and structures commonly used throughout the application.
-=======
 This crate is a core component of the revm system.
 It is designed to provide definitions for a range of types and structures commonly used throughout the application.
 It is set up to be compatible with environments that do not include Rust's standard library, as indicated by the `no_std` attribute.
->>>>>>> 11e819c3
 
 ### Modules:
 
