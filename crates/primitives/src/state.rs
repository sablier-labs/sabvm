<<<<<<< HEAD
use crate::{Address, Bytecode, B256, BASE_ASSET_ID, KECCAK_EMPTY, U256};
=======
use crate::{Address, Bytecode, HashMap, B256, KECCAK_EMPTY, U256};
>>>>>>> 11e819c3
use bitflags::bitflags;
use core::hash::{Hash, Hasher};

/// EVM State is a mapping from addresses to accounts.
pub type State = HashMap<Address, Account>;

/// Structure used for EIP-1153 transient storage.
pub type TransientStorage = HashMap<(Address, U256), U256>;

/// An account's Storage is a mapping from 256-bit integer keys to [StorageSlot]s.
pub type Storage = HashMap<U256, StorageSlot>;

#[derive(Debug, Clone, PartialEq, Eq, Default)]
#[cfg_attr(feature = "serde", derive(serde::Serialize, serde::Deserialize))]
pub struct Account {
    /// Balances, nonce, and code.
    pub info: AccountInfo,
    /// Storage cache
    pub storage: Storage,
    /// Account status flags.
    pub status: AccountStatus,
}

// The `bitflags!` macro generates `struct`s that manage a set of flags.
bitflags! {
    #[derive(Debug, Clone, Copy, PartialEq, Eq, PartialOrd, Ord, Hash)]
    #[cfg_attr(feature = "serde", derive(serde::Serialize, serde::Deserialize))]
    #[cfg_attr(feature = "serde", serde(transparent))]
    pub struct AccountStatus: u8 {
        /// When account is loaded but not touched or interacted with.
        /// This is the default state.
        const Loaded = 0b00000000;
        /// When account is newly created we will not access database
        /// to fetch storage values
        const Created = 0b00000001;
        /// Only when account is marked as touched we will save it to database.
        const Touched = 0b00000010;
        /// used only for pre spurious dragon hardforks where existing and empty were two separate states.
        /// it became same state after EIP-161: State trie clearing
        const LoadedAsNotExisting = 0b00000100;
    }
}

impl Default for AccountStatus {
    fn default() -> Self {
        Self::Loaded
    }
}

impl Account {
    /// Create new account and mark it as non existing.
    pub fn new_not_existing() -> Self {
        Self {
            info: AccountInfo::default(),
            storage: HashMap::new(),
            status: AccountStatus::LoadedAsNotExisting,
        }
    }

    /// Mark account as touched
    pub fn mark_touch(&mut self) {
        self.status |= AccountStatus::Touched;
    }

    /// Unmark the touch flag.
    pub fn unmark_touch(&mut self) {
        self.status -= AccountStatus::Touched;
    }

    /// If account status is marked as touched.
    pub fn is_touched(&self) -> bool {
        self.status.contains(AccountStatus::Touched)
    }

    /// Mark account as newly created.
    pub fn mark_created(&mut self) {
        self.status |= AccountStatus::Created;
    }

    /// Unmark created flag.
    pub fn unmark_created(&mut self) {
        self.status -= AccountStatus::Created;
    }

    /// Is account loaded as not existing from database
    /// This is needed for pre spurious dragon hardforks where
    /// existing and empty were two separate states.
    pub fn is_loaded_as_not_existing(&self) -> bool {
        self.status.contains(AccountStatus::LoadedAsNotExisting)
    }

    /// Is account newly created in this transaction.
    pub fn is_created(&self) -> bool {
        self.status.contains(AccountStatus::Created)
    }

    /// Is account empty.
    pub fn is_empty(&self) -> bool {
        self.info.is_empty()
    }

    /// Returns an iterator over the storage slots that have been changed.
    ///
    /// See also [StorageSlot::is_changed]
    pub fn changed_storage_slots(&self) -> impl Iterator<Item = (&U256, &StorageSlot)> {
        self.storage.iter().filter(|(_, slot)| slot.is_changed())
    }
}

impl From<AccountInfo> for Account {
    fn from(info: AccountInfo) -> Self {
        Self {
            info,
            storage: HashMap::new(),
            status: Default::default(),
        }
    }
}

/// This type keeps track of the current value of a storage slot.
#[derive(Debug, Clone, Default, PartialEq, Eq, Hash)]
#[cfg_attr(feature = "serde", derive(serde::Serialize, serde::Deserialize))]
pub struct StorageSlot {
    /// The value of the storage slot before it was changed.
    ///
    /// When the slot is first loaded, this is the original value.
    ///
    /// If the slot was not changed, this is equal to the present value.
    pub previous_or_original_value: U256,
    /// When loaded with sload present value is set to original value
    pub present_value: U256,
}

impl StorageSlot {
    /// Creates a new _unchanged_ `StorageSlot` for the given value.
    pub fn new(original: U256) -> Self {
        Self {
            previous_or_original_value: original,
            present_value: original,
        }
    }

    /// Creates a new _changed_ `StorageSlot`.
    pub fn new_changed(previous_or_original_value: U256, present_value: U256) -> Self {
        Self {
            previous_or_original_value,
            present_value,
        }
    }

    /// Returns true if the present value differs from the original value
    pub fn is_changed(&self) -> bool {
        self.previous_or_original_value != self.present_value
    }

    /// Returns the original value of the storage slot.
    pub fn original_value(&self) -> U256 {
        self.previous_or_original_value
    }

    /// Returns the current value of the storage slot.
    pub fn present_value(&self) -> U256 {
        self.present_value
    }
}

pub type Balances = HashMap<B256, U256>; //TODO: create a custom type w/ a suggestive name for the (B256, U256) tuple. This will make the code more readable - especially in places where the tuple members are currently accessed via `.0` and `.1`.

/// The account information.
#[derive(Clone, Debug, Eq)]
#[cfg_attr(feature = "serde", derive(serde::Serialize, serde::Deserialize))]
pub struct AccountInfo {
    /// Asset balances.
    pub balances: Balances,
    /// Account nonce.
    pub nonce: u64,
    /// code hash,
    pub code_hash: B256,
    /// code: if None, `code_by_hash` will be used to fetch it if code needs to be loaded from
    /// inside of `revm`.
    pub code: Option<Bytecode>,
}

impl Default for AccountInfo {
    fn default() -> Self {
        Self {
            balances: HashMap::new(),
            code_hash: KECCAK_EMPTY,
            code: Some(Bytecode::new()),
            nonce: 0,
        }
    }
}

//TODO: shouldn't it be enough to just compare the hashes of the 2 accounts?
impl PartialEq for AccountInfo {
    fn eq(&self, other: &Self) -> bool {
        if self.nonce != other.nonce
            || self.code_hash != other.code_hash
            || self.balances.len() != other.balances.len()
        {
            return false;
        }

        // Check whether the balances of the accounts are the same.
        self.balances == other.balances
    }
}

impl Hash for AccountInfo {
    fn hash<H: Hasher>(&self, state: &mut H) {
        //Hash the (asset_id, balance) tuples in a deterministic-order
        let mut balances: Vec<_> = self.balances.iter().collect();
        balances.sort_by(|a, b| a.0.cmp(b.0));
        balances
            .iter()
            .for_each(|(id, balance)| (id, balance).hash(state)); //TODO: does this way of hashing distinguish between, say, (id: 1, balance: 25) and (id: 12, balance: 5)? Maybe, we should rather create a custom aggregate object from the tuple values (e.g. stringify [id] + [separator] + [balance]) - and hash the resulting string?

        self.nonce.hash(state);
        self.code_hash.hash(state);
    }
}

impl AccountInfo {
    pub fn new(balances: Balances, nonce: u64, code_hash: B256, code: Bytecode) -> Self {
        Self {
            balances,
            nonce,
            code: Some(code),
            code_hash,
        }
    }

    pub fn from_balances(balances: Balances) -> Self {
        AccountInfo {
            balances,
            ..Default::default()
        }
    }

    /// Returns account info without the code.
    pub fn without_code(mut self) -> Self {
        self.take_bytecode();
        self
    }

    /// Returns if an account is empty.
    ///
    /// An account is empty if the following conditions are met.
    /// - code hash is zero or set to the Keccak256 hash of the empty string `""`
    /// - the balances of the Account haven't been set
    /// - nonce is zero
    pub fn is_empty(&self) -> bool {
<<<<<<< HEAD
        let code_empty = self.code_hash == KECCAK_EMPTY || self.code_hash == B256::ZERO;
        code_empty && self.balances.len() == 0 && self.nonce == 0
=======
        let code_empty = self.is_empty_code_hash() || self.code_hash == B256::ZERO;
        code_empty && self.balance == U256::ZERO && self.nonce == 0
>>>>>>> 11e819c3
    }

    /// Returns `true` if the account is not empty.
    pub fn exists(&self) -> bool {
        !self.is_empty()
    }

    /// Returns `true` if account has no nonce and code.
    pub fn has_no_code_and_nonce(&self) -> bool {
        self.is_empty_code_hash() && self.nonce == 0
    }

    /// Return bytecode hash associated with this account.
    pub fn code_hash(&self) -> B256 {
        self.code_hash
    }

    /// Returns true if the code hash is the Keccak256 hash of the empty string `""`.
    #[inline]
    pub fn is_empty_code_hash(&self) -> bool {
        self.code_hash == KECCAK_EMPTY
    }

    /// Decreases the asset balance of the account, wrapping around `0` on underflow.
    pub fn decrease_balance(&mut self, asset_id: B256, balance: U256) -> Option<U256> {
        let current_balance = self.get_balance(asset_id);
        self.balances
            .insert(asset_id, current_balance.wrapping_sub(balance))
    }

    /// Decreases the asset balance of the account, saturating at zero.
    pub fn decrease_balance_saturating(&mut self, asset_id: B256, balance: U256) -> Option<U256> {
        let current_balance = self.get_balance(asset_id);
        self.balances
            .insert(asset_id, current_balance.saturating_sub(balance))
    }

    /// Decreases the base asset balance of the account, wrapping around `0` on underflow.
    pub fn decrease_base_balance(&mut self, balance: U256) -> Option<U256> {
        self.decrease_balance(BASE_ASSET_ID, balance)
    }

    /// Decreases the base asset balance of the account, saturating at zero.
    pub fn decrease_base_balance_saturating(&mut self, balance: U256) -> Option<U256> {
        self.decrease_balance_saturating(BASE_ASSET_ID, balance)
    }

    /// Returns the balance of `asset_id`, defaulting to zero if none is set.
    pub fn get_balance(&self, asset_id: B256) -> U256 {
        self.balances.get(&asset_id).copied().unwrap_or_default()
    }

    /// Returns the balance of the base asset, defaulting to zero if none is set.
    pub fn get_base_balance(&self) -> U256 {
        self.get_balance(BASE_ASSET_ID)
    }

    /// Increases the `asset_id` balance of the account, wrapping around `U256::MAX` on overflow.
    pub fn increase_balance(&mut self, asset_id: B256, value: U256) -> Option<U256> {
        let current_balance = self.get_balance(asset_id);
        self.balances
            .insert(asset_id, current_balance.wrapping_add(value))
    }

    /// Increases the `asset_id` balance of the account, saturating at `U256::MAX`.
    pub fn increase_balance_saturating(&mut self, asset_id: B256, value: U256) -> Option<U256> {
        let current_balance = self.get_balance(asset_id);
        self.balances
            .insert(asset_id, current_balance.saturating_add(value))
    }

    /// Increases the base asset balance of the account, wrapping around `U256::MAX` on overflow.
    pub fn increase_base_balance(&mut self, value: U256) -> Option<U256> {
        self.increase_balance(BASE_ASSET_ID, value)
    }

    /// Increases the base asset balance of the account, saturating at `U256::MAX`.
    pub fn increase_base_balance_saturating(&mut self, value: U256) -> Option<U256> {
        self.increase_balance_saturating(BASE_ASSET_ID, value)
    }

    pub fn set_balance(&mut self, asset_id: B256, balance: U256) -> Option<U256> {
        self.balances.insert(asset_id, balance)
    }

    pub fn set_base_balance(&mut self, balance: U256) -> Option<U256> {
        self.set_balance(BASE_ASSET_ID, balance)
    }

    /// Take bytecode from account. Code will be set to None.
    pub fn take_bytecode(&mut self) -> Option<Bytecode> {
        self.code.take()
    }
}

#[cfg(test)]
mod tests {
    use crate::{Account, KECCAK_EMPTY, U256};

    #[test]
    fn account_is_empty_balance() {
        let mut account = Account::default();
        assert!(account.is_empty());

        account.info.set_base_balance(U256::from(1));
        assert!(!account.is_empty());
    }

    #[test]
    fn account_is_empty_nonce() {
        let mut account = Account::default();
        assert!(account.is_empty());

        account.info.nonce = 1;
        assert!(!account.is_empty());

        account.info.nonce = 0;
        assert!(account.is_empty());
    }

    #[test]
    fn account_is_empty_code_hash() {
        let mut account = Account::default();
        assert!(account.is_empty());

        account.info.code_hash = [1; 32].into();
        assert!(!account.is_empty());

        account.info.code_hash = [0; 32].into();
        assert!(account.is_empty());

        account.info.code_hash = KECCAK_EMPTY;
        assert!(account.is_empty());
    }

    #[test]
    fn account_state() {
        let mut account = Account::default();

        assert!(!account.is_touched());

        account.mark_touch();
        assert!(account.is_touched());
    }
}<|MERGE_RESOLUTION|>--- conflicted
+++ resolved
@@ -1,8 +1,4 @@
-<<<<<<< HEAD
-use crate::{Address, Bytecode, B256, BASE_ASSET_ID, KECCAK_EMPTY, U256};
-=======
-use crate::{Address, Bytecode, HashMap, B256, KECCAK_EMPTY, U256};
->>>>>>> 11e819c3
+use crate::{Address, Bytecode, HashMap, B256, BASE_ASSET_ID, KECCAK_EMPTY, U256};
 use bitflags::bitflags;
 use core::hash::{Hash, Hasher};
 
@@ -256,13 +252,8 @@
     /// - the balances of the Account haven't been set
     /// - nonce is zero
     pub fn is_empty(&self) -> bool {
-<<<<<<< HEAD
-        let code_empty = self.code_hash == KECCAK_EMPTY || self.code_hash == B256::ZERO;
+        let code_empty = self.is_empty_code_hash() || self.code_hash == B256::ZERO;
         code_empty && self.balances.len() == 0 && self.nonce == 0
-=======
-        let code_empty = self.is_empty_code_hash() || self.code_hash == B256::ZERO;
-        code_empty && self.balance == U256::ZERO && self.nonce == 0
->>>>>>> 11e819c3
     }
 
     /// Returns `true` if the account is not empty.
