<<<<<<< HEAD
use crate::{Address, Bytes, Log, State, B256, U256};
=======
use crate::{Address, Bytes, Log, State, U256};
>>>>>>> 11e819c3
use core::fmt;
use std::{boxed::Box, string::String, vec::Vec};

/// Result of EVM execution.
pub type EVMResult<DBError> = EVMResultGeneric<ResultAndState, DBError>;

/// Generic result of EVM execution. Used to represent error and generic output.
pub type EVMResultGeneric<T, DBError> = core::result::Result<T, EVMError<DBError>>;

#[derive(Debug, Clone, PartialEq, Eq)]
#[cfg_attr(feature = "serde", derive(serde::Serialize, serde::Deserialize))]
pub struct ResultAndState {
    /// Status of execution
    pub result: ExecutionResult,
    /// State that got updated
    pub state: State,
}

/// Result of a transaction execution.
#[derive(Debug, Clone, PartialEq, Eq, Hash)]
#[cfg_attr(feature = "serde", derive(serde::Serialize, serde::Deserialize))]
pub enum ExecutionResult {
    /// Returned successfully
    Success {
        reason: SuccessReason,
        gas_used: u64,
        gas_refunded: u64,
        logs: Vec<Log>,
        output: Output,
    },
    /// Reverted by `REVERT` opcode that doesn't spend all gas.
    Revert { gas_used: u64, output: Bytes },
<<<<<<< HEAD
    /// Reverted for various reasons. Spend all gas(equal to gas_limit).
    Halt { reason: HaltReason, gas_used: u64 },
=======
    /// Reverted for various reasons and spend all gas.
    Halt {
        reason: HaltReason,
        /// Halting will spend all the gas, and will be equal to gas_limit.
        gas_used: u64,
    },
>>>>>>> 11e819c3
}

impl ExecutionResult {
    /// Returns if transaction execution is successful.
    /// 1 indicates success, 0 indicates revert.
    /// <https://eips.ethereum.org/EIPS/eip-658>
    pub fn is_success(&self) -> bool {
        matches!(self, Self::Success { .. })
    }

    /// Returns true if execution result is a Halt.
    pub fn is_halt(&self) -> bool {
        matches!(self, Self::Halt { .. })
    }

<<<<<<< HEAD
    //TODO: why isn't there an "is_revert()", too?

    /// Return logs, if execution is not successful, function will return empty vec.
    pub fn logs(&self) -> Vec<Log> {
        match self {
            Self::Success { logs, .. } => logs.clone(),
            _ => Vec::new(),
        }
    }

=======
>>>>>>> 11e819c3
    /// Returns the output data of the execution.
    ///
    /// Returns `None` if the execution was halted.
    pub fn output(&self) -> Option<&Bytes> {
        match self {
            Self::Success { output, .. } => Some(output.data()),
            Self::Revert { output, .. } => Some(output),
            _ => None,
        }
    }

    /// Consumes the type and returns the output data of the execution.
    ///
    /// Returns `None` if the execution was halted.
    pub fn into_output(self) -> Option<Bytes> {
        match self {
            Self::Success { output, .. } => Some(output.into_data()),
            Self::Revert { output, .. } => Some(output),
            _ => None,
        }
    }

    /// Returns the logs if execution is successful, or an empty list otherwise.
    pub fn logs(&self) -> &[Log] {
        match self {
            Self::Success { logs, .. } => logs,
            _ => &[],
        }
    }

    /// Consumes `self` and returns the logs if execution is successful, or an empty list otherwise.
    pub fn into_logs(self) -> Vec<Log> {
        match self {
            Self::Success { logs, .. } => logs,
            _ => Vec::new(),
        }
    }

    /// Returns the gas used.
    pub fn gas_used(&self) -> u64 {
        match *self {
            Self::Success { gas_used, .. }
            | Self::Revert { gas_used, .. }
            | Self::Halt { gas_used, .. } => gas_used,
        }
    }
}

/// Output of a transaction execution.
#[derive(Debug, Clone, PartialEq, Eq, Hash)]
#[cfg_attr(feature = "serde", derive(serde::Serialize, serde::Deserialize))]
pub enum Output {
    Call(Bytes),
    Create(Bytes, Option<Address>),
}

impl Output {
    /// Consumes the type and returns the output data of the execution output.
    pub fn into_data(self) -> Bytes {
        match self {
            Output::Call(data) => data,
            Output::Create(data, _) => data,
        }
    }

    /// Returns the output data of the execution output.
    pub fn data(&self) -> &Bytes {
        match self {
            Output::Call(data) => data,
            Output::Create(data, _) => data,
        }
    }

    /// Returns the created address, if any.
    pub fn address(&self) -> Option<&Address> {
        match self {
            Output::Call(_) => None,
            Output::Create(_, address) => address.as_ref(),
        }
    }
}

/// Main EVM error.
#[derive(Debug, Clone, PartialEq, Eq, Hash)]
#[cfg_attr(feature = "serde", derive(serde::Serialize, serde::Deserialize))]
pub enum EVMError<DBError> {
    /// Transaction validation error.
    Transaction(InvalidTransactionReason),
    /// Header validation error.
    Header(InvalidHeaderReason),
    /// Database error.
    Database(DBError),
    /// Custom error.
    ///
    /// Useful for handler registers where custom logic would want to return their own custom error.
    Custom(String),
}

#[cfg(feature = "std")]
impl<DBError: std::error::Error + 'static> std::error::Error for EVMError<DBError> {
    fn source(&self) -> Option<&(dyn std::error::Error + 'static)> {
        match self {
            Self::Transaction(e) => Some(e),
            Self::Header(e) => Some(e),
            Self::Database(e) => Some(e),
            Self::Custom(_) => None,
        }
    }
}

impl<DBError: fmt::Display> fmt::Display for EVMError<DBError> {
    fn fmt(&self, f: &mut fmt::Formatter<'_>) -> fmt::Result {
        match self {
            Self::Transaction(e) => write!(f, "transaction validation error: {e}"),
            Self::Header(e) => write!(f, "header validation error: {e}"),
            Self::Database(e) => write!(f, "database error: {e}"),
            Self::Custom(e) => f.write_str(e),
        }
    }
}

<<<<<<< HEAD
impl<DBError> From<InvalidTransactionReason> for EVMError<DBError> {
    fn from(invalid: InvalidTransactionReason) -> Self {
        EVMError::Transaction(invalid)
=======
impl<DBError> From<InvalidTransaction> for EVMError<DBError> {
    fn from(value: InvalidTransaction) -> Self {
        Self::Transaction(value)
    }
}

impl<DBError> From<InvalidHeader> for EVMError<DBError> {
    fn from(value: InvalidHeader) -> Self {
        Self::Header(value)
>>>>>>> 11e819c3
    }
}

/// The reason for the transaction validation error.
#[derive(Debug, Clone, PartialEq, Eq, Hash)]
#[cfg_attr(feature = "serde", derive(serde::Serialize, serde::Deserialize))]
pub enum InvalidTransactionReason {
    /// When using the EIP-1559 fee model introduced in the London upgrade, transactions specify two primary fee fields:
    /// - `gas_max_fee`: The maximum total fee a user is willing to pay, inclusive of both base fee and priority fee.
    /// - `gas_priority_fee`: The extra amount a user is willing to give directly to the miner, often referred to as the "tip".
    ///
    /// Provided `gas_priority_fee` exceeds the total `gas_max_fee`.
    PriorityFeeGreaterThanMaxFee,
    /// EIP-1559: `gas_price` is less than `basefee`.
    GasPriceLessThanBasefee,
    /// `gas_limit` in the tx is bigger than `block_gas_limit`.
    CallerGasLimitMoreThanBlock,
    /// Initial gas for a Call is bigger than `gas_limit`.
    ///
    /// Initial gas for a Call contains:
    /// - initial stipend gas
    /// - gas for access list and input data
    CallGasCostMoreThanGasLimit,
    /// EIP-3607 Reject transactions from senders with deployed code
    RejectCallerWithCode,
    /// Transaction account doesn't have enough base asset to cover the transferred value and gas_limit*gas_price.
    NotEnoughBaseAssetBalanceForTransferAndMaxFee {
        fee: Box<U256>,
        balance: Box<U256>,
    },
    /// Transaction account doesn't have enough asset balance to cover the transferred value.
    NotEnoughAssetBalanceForTransfer {
        asset_id: B256,
        required_balance: U256,
        actual_balance: U256,
    },
    /// Overflow payment in transaction.
    OverflowPaymentInTransaction,

    //TODO: NonceOverflowInTransaction isn't being used anywhere
    /// Nonce overflows in transaction.
    NonceOverflowInTransaction,
    NonceTooHigh {
        tx: u64,
        state: u64,
    },
    NonceTooLow {
        tx: u64,
        state: u64,
    },
    /// EIP-3860: Limit and meter initcode
    CreateInitCodeSizeLimit,
    /// Transaction chain id does not match the config chain id.
    InvalidChainId,
    /// One of the asset ids in the transaction is invalid.
    InvalidAssetId {
        asset_id: B256,
    },
    /// Access list is not supported for blocks before the Berlin hardfork.
    AccessListNotSupported,
    /// `max_fee_per_blob_gas` is not supported for blocks before the Cancun hardfork.
    MaxFeePerBlobGasNotSupported,
    /// `blob_hashes`/`blob_versioned_hashes` is not supported for blocks before the Cancun hardfork.
    BlobVersionedHashesNotSupported,
    /// Block `blob_gas_price` is greater than tx-specified `max_fee_per_blob_gas` after Cancun.
    BlobGasPriceGreaterThanMax,
    /// There should be at least one blob in Blob transaction.
    EmptyBlobs,
    /// Blob transaction can't be a create transaction.
    /// `to` must be present
    BlobCreateTransaction,
    /// Transaction has more then [`crate::MAX_BLOB_NUMBER_PER_BLOCK`] blobs
    TooManyBlobs,
    /// Blob transaction contains a versioned hash with an incorrect version
    BlobVersionNotSupported,
<<<<<<< HEAD
    /// Asset IDs in transaction are not unique
    AssetIdsNotUnique,
    /// Deposit transaction haults bubble up to the global main return handler,
    /// wiping state and only increasing the nonce + persisting the mint value.
=======
>>>>>>> 11e819c3
    /// System transactions are not supported post-regolith hardfork.
    ///
    /// Before the Regolith hardfork, there was a special field in the `Deposit` transaction
    /// type that differentiated between `system` and `user` deposit transactions. This field
    /// was deprecated in the Regolith hardfork, and this error is thrown if a `Deposit` transaction
    /// is found with this field set to `true` after the hardfork activation.
    ///
    /// In addition, this error is internal, and bubbles up into a [HaltReason::FailedDeposit] error
    /// in the `revm` handler for the consumer to easily handle. This is due to a state transition
    /// rule on OP Stack chains where, if for any reason a deposit transaction fails, the transaction
    /// must still be included in the block, the sender nonce is bumped, the `mint` value persists, and
    /// special gas accounting rules are applied. Normally on L1, [EVMError::Transaction] errors
    /// are cause for non-inclusion, so a special [HaltReason] variant was introduced to handle this
    /// case for failed deposit transactions.
    #[cfg(feature = "optimism")]
    DepositSystemTxPostRegolith,
    /// Deposit transaction haults bubble up to the global main return handler, wiping state and
    /// only increasing the nonce + persisting the mint value.
    ///
    /// This is a catch-all error for any deposit transaction that is results in a [HaltReason] error
    /// post-regolith hardfork. This allows for a consumer to easily handle special cases where
    /// a deposit transaction fails during validation, but must still be included in the block.
    ///
    /// In addition, this error is internal, and bubbles up into a [HaltReason::FailedDeposit] error
    /// in the `revm` handler for the consumer to easily handle. This is due to a state transition
    /// rule on OP Stack chains where, if for any reason a deposit transaction fails, the transaction
    /// must still be included in the block, the sender nonce is bumped, the `mint` value persists, and
    /// special gas accounting rules are applied. Normally on L1, [EVMError::Transaction] errors
    /// are cause for non-inclusion, so a special [HaltReason] variant was introduced to handle this
    /// case for failed deposit transactions.
    #[cfg(feature = "optimism")]
    HaltedDepositPostRegolith,
}

#[cfg(feature = "std")]
impl std::error::Error for InvalidTransactionReason {}

impl fmt::Display for InvalidTransactionReason {
    fn fmt(&self, f: &mut fmt::Formatter<'_>) -> fmt::Result {
        match self {
<<<<<<< HEAD
            InvalidTransactionReason::PriorityFeeGreaterThanMaxFee => {
                write!(f, "Priority fee is greater than max fee")
            }
            InvalidTransactionReason::GasPriceLessThanBasefee => {
                write!(f, "Gas price is less than basefee")
            }
            InvalidTransactionReason::CallerGasLimitMoreThanBlock => {
                write!(f, "Caller gas limit exceeds the block gas limit")
            }
            InvalidTransactionReason::CallGasCostMoreThanGasLimit => {
                write!(f, "Call gas cost exceeds the gas limit")
            }
            InvalidTransactionReason::RejectCallerWithCode => {
                write!(f, "Reject transactions from senders with deployed code")
            }
            InvalidTransactionReason::NotEnoughBaseAssetBalanceForTransferAndMaxFee {
                fee,
                balance,
            } => {
                write!(f, "Lack of funds {} for max fee {}", balance, fee)
            }
            InvalidTransactionReason::OverflowPaymentInTransaction => {
                write!(f, "Overflow payment in transaction")
            }
            InvalidTransactionReason::NonceOverflowInTransaction => {
                write!(f, "Nonce overflow in transaction")
            }
            InvalidTransactionReason::NonceTooHigh { tx, state } => {
                write!(f, "Nonce {} too high: expected {}", tx, state)
            }
            InvalidTransactionReason::NonceTooLow { tx, state } => {
                write!(f, "Nonce {} too low: expected {}", tx, state)
            }
            InvalidTransactionReason::CreateInitCodeSizeLimit => {
                write!(f, "Create initcode size limit")
            }
            InvalidTransactionReason::InvalidChainId => write!(f, "Invalid chain id"),
            InvalidTransactionReason::AccessListNotSupported => {
                write!(f, "Access list not supported")
            }
            InvalidTransactionReason::MaxFeePerBlobGasNotSupported => {
                write!(f, "Max fee per blob gas not supported")
            }
            InvalidTransactionReason::BlobVersionedHashesNotSupported => {
                write!(f, "Blob versioned hashes not supported")
            }
            InvalidTransactionReason::BlobGasPriceGreaterThanMax => {
                write!(f, "Blob gas price is greater than max fee per blob gas")
            }
            InvalidTransactionReason::EmptyBlobs => write!(f, "Empty blobs"),
            InvalidTransactionReason::BlobCreateTransaction => write!(f, "Blob create transaction"),
            InvalidTransactionReason::TooManyBlobs => write!(f, "Too many blobs"),
            InvalidTransactionReason::BlobVersionNotSupported => {
                write!(f, "Blob version not supported")
            }
            InvalidTransactionReason::NotEnoughAssetBalanceForTransfer {
                asset_id,
                required_balance,
                actual_balance,
            } => {
                write!(f, "The account balance {actual_balance} of asset id {asset_id} is not enough to cover the required {required_balance}")
            }
            InvalidTransactionReason::AssetIdsNotUnique => {
                write!(f, "The ids of the submitted native assets are not unique")
            }

            #[cfg(feature = "optimism")]
            InvalidTransactionReason::DepositSystemTxPostRegolith => {
=======
            Self::PriorityFeeGreaterThanMaxFee => {
                write!(f, "priority fee is greater than max fee")
            }
            Self::GasPriceLessThanBasefee => {
                write!(f, "gas price is less than basefee")
            }
            Self::CallerGasLimitMoreThanBlock => {
                write!(f, "caller gas limit exceeds the block gas limit")
            }
            Self::CallGasCostMoreThanGasLimit => {
                write!(f, "call gas cost exceeds the gas limit")
            }
            Self::RejectCallerWithCode => {
                write!(f, "reject transactions from senders with deployed code")
            }
            Self::LackOfFundForMaxFee { fee, balance } => {
                write!(f, "lack of funds ({balance}) for max fee ({fee})")
            }
            Self::OverflowPaymentInTransaction => {
                write!(f, "overflow payment in transaction")
            }
            Self::NonceOverflowInTransaction => {
                write!(f, "nonce overflow in transaction")
            }
            Self::NonceTooHigh { tx, state } => {
                write!(f, "nonce {tx} too high, expected {state}")
            }
            Self::NonceTooLow { tx, state } => {
                write!(f, "nonce {tx} too low, expected {state}")
            }
            Self::CreateInitCodeSizeLimit => {
                write!(f, "create initcode size limit")
            }
            Self::InvalidChainId => write!(f, "invalid chain ID"),
            Self::AccessListNotSupported => write!(f, "access list not supported"),
            Self::MaxFeePerBlobGasNotSupported => {
                write!(f, "max fee per blob gas not supported")
            }
            Self::BlobVersionedHashesNotSupported => {
                write!(f, "blob versioned hashes not supported")
            }
            Self::BlobGasPriceGreaterThanMax => {
                write!(f, "blob gas price is greater than max fee per blob gas")
            }
            Self::EmptyBlobs => write!(f, "empty blobs"),
            Self::BlobCreateTransaction => write!(f, "blob create transaction"),
            Self::TooManyBlobs => write!(f, "too many blobs"),
            Self::BlobVersionNotSupported => write!(f, "blob version not supported"),
            #[cfg(feature = "optimism")]
            Self::DepositSystemTxPostRegolith => {
>>>>>>> 11e819c3
                write!(
                    f,
                    "deposit system transactions post regolith hardfork are not supported"
                )
            }
            #[cfg(feature = "optimism")]
<<<<<<< HEAD
            InvalidTransactionReason::HaltedDepositPostRegolith => {
=======
            Self::HaltedDepositPostRegolith => {
>>>>>>> 11e819c3
                write!(
                    f,
                    "deposit transaction halted post-regolith; error will be bubbled up to main return handler"
                )
            }
            InvalidTransactionReason::InvalidAssetId { asset_id } => {
                write!(
                    f,
                    "The asset_id {asset_id} used in the transaction is invalid."
                )
            }
        }
    }
}

<<<<<<< HEAD
impl<DBError> From<InvalidHeaderReason> for EVMError<DBError> {
    fn from(invalid: InvalidHeaderReason) -> Self {
        EVMError::Header(invalid)
    }
}

=======
>>>>>>> 11e819c3
/// Errors related to misconfiguration of a [`crate::env::BlockEnv`].
#[derive(Debug, Copy, Clone, PartialEq, Eq, Hash)]
#[cfg_attr(feature = "serde", derive(serde::Serialize, serde::Deserialize))]
pub enum InvalidHeaderReason {
    /// `prevrandao` is not set for Merge and above.
    PrevrandaoNotSet,
    /// `excess_blob_gas` is not set for Cancun and above.
    ExcessBlobGasNotSet,
}

#[cfg(feature = "std")]
impl std::error::Error for InvalidHeaderReason {}

impl fmt::Display for InvalidHeaderReason {
    fn fmt(&self, f: &mut fmt::Formatter<'_>) -> fmt::Result {
        match self {
<<<<<<< HEAD
            InvalidHeaderReason::PrevrandaoNotSet => write!(f, "Prevrandao not set"),
            InvalidHeaderReason::ExcessBlobGasNotSet => write!(f, "Excess blob gas not set"),
=======
            Self::PrevrandaoNotSet => write!(f, "`prevrandao` not set"),
            Self::ExcessBlobGasNotSet => write!(f, "`excess_blob_gas` not set"),
>>>>>>> 11e819c3
        }
    }
}

/// Reason a transaction successfully completed.
#[derive(Debug, Clone, Copy, PartialEq, Eq, Hash)]
#[cfg_attr(feature = "serde", derive(serde::Serialize, serde::Deserialize))]
pub enum SuccessReason {
    Stop,
    Return,
}

/// Indicates that the EVM has experienced an exceptional halt. This causes execution to
/// immediately end with all gas being consumed.
#[derive(Debug, Clone, Copy, PartialEq, Eq, Hash)]
#[cfg_attr(feature = "serde", derive(serde::Serialize, serde::Deserialize))]
pub enum HaltReason {
    OutOfGas(OutOfGasError),
    OpcodeNotFound,
    InvalidFEOpcode,
    InvalidJump,
    NotActivated,
    StackUnderflow,
    StackOverflow,
    OutOfOffset,
    CreateCollision,
    PrecompileError,
    NonceOverflow,
    UnauthorizedCaller,
    /// Create init code size exceeds limit (runtime).
    CreateContractSizeLimit,
    /// Error on created contract that begins with EF
    CreateContractStartingWithEF,
    /// EIP-3860: Limit and meter initcode. Initcode size limit exceeded.
    CreateInitCodeSizeLimit,

    /* Internal Halts that can be only found inside Inspector */
    OverflowPayment,
    StateChangeDuringStaticCall,
    CallNotAllowedInsideStatic,
    OutOfFunds,
    CallTooDeep,

    /* Optimism errors */
    #[cfg(feature = "optimism")]
    FailedDeposit,
}

#[derive(Debug, Copy, Clone, PartialEq, Eq, Hash)]
#[cfg_attr(feature = "serde", derive(serde::Serialize, serde::Deserialize))]
pub enum OutOfGasError {
    // Basic OOG error
    Basic,
    // Tried to expand past REVM limit
    MemoryLimit,
    // Basic OOG error from memory expansion
    Memory,
    // Precompile threw OOG error
    Precompile,
    // When performing something that takes a U256 and casts down to a u64, if its too large this would fire
    // i.e. in `as_usize_or_fail`
    InvalidOperand,
}<|MERGE_RESOLUTION|>--- conflicted
+++ resolved
@@ -1,8 +1,4 @@
-<<<<<<< HEAD
 use crate::{Address, Bytes, Log, State, B256, U256};
-=======
-use crate::{Address, Bytes, Log, State, U256};
->>>>>>> 11e819c3
 use core::fmt;
 use std::{boxed::Box, string::String, vec::Vec};
 
@@ -35,17 +31,8 @@
     },
     /// Reverted by `REVERT` opcode that doesn't spend all gas.
     Revert { gas_used: u64, output: Bytes },
-<<<<<<< HEAD
     /// Reverted for various reasons. Spend all gas(equal to gas_limit).
     Halt { reason: HaltReason, gas_used: u64 },
-=======
-    /// Reverted for various reasons and spend all gas.
-    Halt {
-        reason: HaltReason,
-        /// Halting will spend all the gas, and will be equal to gas_limit.
-        gas_used: u64,
-    },
->>>>>>> 11e819c3
 }
 
 impl ExecutionResult {
@@ -61,19 +48,8 @@
         matches!(self, Self::Halt { .. })
     }
 
-<<<<<<< HEAD
     //TODO: why isn't there an "is_revert()", too?
 
-    /// Return logs, if execution is not successful, function will return empty vec.
-    pub fn logs(&self) -> Vec<Log> {
-        match self {
-            Self::Success { logs, .. } => logs.clone(),
-            _ => Vec::new(),
-        }
-    }
-
-=======
->>>>>>> 11e819c3
     /// Returns the output data of the execution.
     ///
     /// Returns `None` if the execution was halted.
@@ -195,21 +171,15 @@
     }
 }
 
-<<<<<<< HEAD
 impl<DBError> From<InvalidTransactionReason> for EVMError<DBError> {
-    fn from(invalid: InvalidTransactionReason) -> Self {
-        EVMError::Transaction(invalid)
-=======
-impl<DBError> From<InvalidTransaction> for EVMError<DBError> {
-    fn from(value: InvalidTransaction) -> Self {
+    fn from(value: InvalidTransactionReason) -> Self {
         Self::Transaction(value)
     }
 }
 
-impl<DBError> From<InvalidHeader> for EVMError<DBError> {
-    fn from(value: InvalidHeader) -> Self {
+impl<DBError> From<InvalidHeaderReason> for EVMError<DBError> {
+    fn from(value: InvalidHeaderReason) -> Self {
         Self::Header(value)
->>>>>>> 11e819c3
     }
 }
 
@@ -285,13 +255,8 @@
     TooManyBlobs,
     /// Blob transaction contains a versioned hash with an incorrect version
     BlobVersionNotSupported,
-<<<<<<< HEAD
     /// Asset IDs in transaction are not unique
     AssetIdsNotUnique,
-    /// Deposit transaction haults bubble up to the global main return handler,
-    /// wiping state and only increasing the nonce + persisting the mint value.
-=======
->>>>>>> 11e819c3
     /// System transactions are not supported post-regolith hardfork.
     ///
     /// Before the Regolith hardfork, there was a special field in the `Deposit` transaction
@@ -332,62 +297,54 @@
 impl fmt::Display for InvalidTransactionReason {
     fn fmt(&self, f: &mut fmt::Formatter<'_>) -> fmt::Result {
         match self {
-<<<<<<< HEAD
-            InvalidTransactionReason::PriorityFeeGreaterThanMaxFee => {
-                write!(f, "Priority fee is greater than max fee")
-            }
-            InvalidTransactionReason::GasPriceLessThanBasefee => {
-                write!(f, "Gas price is less than basefee")
-            }
-            InvalidTransactionReason::CallerGasLimitMoreThanBlock => {
-                write!(f, "Caller gas limit exceeds the block gas limit")
-            }
-            InvalidTransactionReason::CallGasCostMoreThanGasLimit => {
-                write!(f, "Call gas cost exceeds the gas limit")
-            }
-            InvalidTransactionReason::RejectCallerWithCode => {
-                write!(f, "Reject transactions from senders with deployed code")
-            }
-            InvalidTransactionReason::NotEnoughBaseAssetBalanceForTransferAndMaxFee {
-                fee,
-                balance,
-            } => {
-                write!(f, "Lack of funds {} for max fee {}", balance, fee)
-            }
-            InvalidTransactionReason::OverflowPaymentInTransaction => {
-                write!(f, "Overflow payment in transaction")
-            }
-            InvalidTransactionReason::NonceOverflowInTransaction => {
-                write!(f, "Nonce overflow in transaction")
-            }
-            InvalidTransactionReason::NonceTooHigh { tx, state } => {
-                write!(f, "Nonce {} too high: expected {}", tx, state)
-            }
-            InvalidTransactionReason::NonceTooLow { tx, state } => {
-                write!(f, "Nonce {} too low: expected {}", tx, state)
-            }
-            InvalidTransactionReason::CreateInitCodeSizeLimit => {
-                write!(f, "Create initcode size limit")
-            }
-            InvalidTransactionReason::InvalidChainId => write!(f, "Invalid chain id"),
-            InvalidTransactionReason::AccessListNotSupported => {
-                write!(f, "Access list not supported")
-            }
-            InvalidTransactionReason::MaxFeePerBlobGasNotSupported => {
-                write!(f, "Max fee per blob gas not supported")
-            }
-            InvalidTransactionReason::BlobVersionedHashesNotSupported => {
-                write!(f, "Blob versioned hashes not supported")
-            }
-            InvalidTransactionReason::BlobGasPriceGreaterThanMax => {
-                write!(f, "Blob gas price is greater than max fee per blob gas")
-            }
-            InvalidTransactionReason::EmptyBlobs => write!(f, "Empty blobs"),
-            InvalidTransactionReason::BlobCreateTransaction => write!(f, "Blob create transaction"),
-            InvalidTransactionReason::TooManyBlobs => write!(f, "Too many blobs"),
-            InvalidTransactionReason::BlobVersionNotSupported => {
-                write!(f, "Blob version not supported")
-            }
+            Self::PriorityFeeGreaterThanMaxFee => {
+                write!(f, "priority fee is greater than max fee")
+            }
+            Self::GasPriceLessThanBasefee => {
+                write!(f, "gas price is less than basefee")
+            }
+            Self::CallerGasLimitMoreThanBlock => {
+                write!(f, "caller gas limit exceeds the block gas limit")
+            }
+            Self::CallGasCostMoreThanGasLimit => {
+                write!(f, "call gas cost exceeds the gas limit")
+            }
+            Self::RejectCallerWithCode => {
+                write!(f, "reject transactions from senders with deployed code")
+            }
+            Self::NotEnoughBaseAssetBalanceForTransferAndMaxFee { fee, balance } => {
+                write!(f, "lack of funds ({balance}) for max fee ({fee})")
+            }
+            Self::OverflowPaymentInTransaction => {
+                write!(f, "overflow payment in transaction")
+            }
+            Self::NonceOverflowInTransaction => {
+                write!(f, "nonce overflow in transaction")
+            }
+            Self::NonceTooHigh { tx, state } => {
+                write!(f, "nonce {tx} too high, expected {state}")
+            }
+            Self::NonceTooLow { tx, state } => {
+                write!(f, "nonce {tx} too low, expected {state}")
+            }
+            Self::CreateInitCodeSizeLimit => {
+                write!(f, "create initcode size limit")
+            }
+            Self::InvalidChainId => write!(f, "invalid chain ID"),
+            Self::AccessListNotSupported => write!(f, "access list not supported"),
+            Self::MaxFeePerBlobGasNotSupported => {
+                write!(f, "max fee per blob gas not supported")
+            }
+            Self::BlobVersionedHashesNotSupported => {
+                write!(f, "blob versioned hashes not supported")
+            }
+            Self::BlobGasPriceGreaterThanMax => {
+                write!(f, "blob gas price is greater than max fee per blob gas")
+            }
+            Self::EmptyBlobs => write!(f, "empty blobs"),
+            Self::BlobCreateTransaction => write!(f, "blob create transaction"),
+            Self::TooManyBlobs => write!(f, "too many blobs"),
+            Self::BlobVersionNotSupported => write!(f, "blob version not supported"),
             InvalidTransactionReason::NotEnoughAssetBalanceForTransfer {
                 asset_id,
                 required_balance,
@@ -398,72 +355,15 @@
             InvalidTransactionReason::AssetIdsNotUnique => {
                 write!(f, "The ids of the submitted native assets are not unique")
             }
-
-            #[cfg(feature = "optimism")]
-            InvalidTransactionReason::DepositSystemTxPostRegolith => {
-=======
-            Self::PriorityFeeGreaterThanMaxFee => {
-                write!(f, "priority fee is greater than max fee")
-            }
-            Self::GasPriceLessThanBasefee => {
-                write!(f, "gas price is less than basefee")
-            }
-            Self::CallerGasLimitMoreThanBlock => {
-                write!(f, "caller gas limit exceeds the block gas limit")
-            }
-            Self::CallGasCostMoreThanGasLimit => {
-                write!(f, "call gas cost exceeds the gas limit")
-            }
-            Self::RejectCallerWithCode => {
-                write!(f, "reject transactions from senders with deployed code")
-            }
-            Self::LackOfFundForMaxFee { fee, balance } => {
-                write!(f, "lack of funds ({balance}) for max fee ({fee})")
-            }
-            Self::OverflowPaymentInTransaction => {
-                write!(f, "overflow payment in transaction")
-            }
-            Self::NonceOverflowInTransaction => {
-                write!(f, "nonce overflow in transaction")
-            }
-            Self::NonceTooHigh { tx, state } => {
-                write!(f, "nonce {tx} too high, expected {state}")
-            }
-            Self::NonceTooLow { tx, state } => {
-                write!(f, "nonce {tx} too low, expected {state}")
-            }
-            Self::CreateInitCodeSizeLimit => {
-                write!(f, "create initcode size limit")
-            }
-            Self::InvalidChainId => write!(f, "invalid chain ID"),
-            Self::AccessListNotSupported => write!(f, "access list not supported"),
-            Self::MaxFeePerBlobGasNotSupported => {
-                write!(f, "max fee per blob gas not supported")
-            }
-            Self::BlobVersionedHashesNotSupported => {
-                write!(f, "blob versioned hashes not supported")
-            }
-            Self::BlobGasPriceGreaterThanMax => {
-                write!(f, "blob gas price is greater than max fee per blob gas")
-            }
-            Self::EmptyBlobs => write!(f, "empty blobs"),
-            Self::BlobCreateTransaction => write!(f, "blob create transaction"),
-            Self::TooManyBlobs => write!(f, "too many blobs"),
-            Self::BlobVersionNotSupported => write!(f, "blob version not supported"),
             #[cfg(feature = "optimism")]
             Self::DepositSystemTxPostRegolith => {
->>>>>>> 11e819c3
                 write!(
                     f,
                     "deposit system transactions post regolith hardfork are not supported"
                 )
             }
             #[cfg(feature = "optimism")]
-<<<<<<< HEAD
-            InvalidTransactionReason::HaltedDepositPostRegolith => {
-=======
             Self::HaltedDepositPostRegolith => {
->>>>>>> 11e819c3
                 write!(
                     f,
                     "deposit transaction halted post-regolith; error will be bubbled up to main return handler"
@@ -479,15 +379,6 @@
     }
 }
 
-<<<<<<< HEAD
-impl<DBError> From<InvalidHeaderReason> for EVMError<DBError> {
-    fn from(invalid: InvalidHeaderReason) -> Self {
-        EVMError::Header(invalid)
-    }
-}
-
-=======
->>>>>>> 11e819c3
 /// Errors related to misconfiguration of a [`crate::env::BlockEnv`].
 #[derive(Debug, Copy, Clone, PartialEq, Eq, Hash)]
 #[cfg_attr(feature = "serde", derive(serde::Serialize, serde::Deserialize))]
@@ -504,13 +395,8 @@
 impl fmt::Display for InvalidHeaderReason {
     fn fmt(&self, f: &mut fmt::Formatter<'_>) -> fmt::Result {
         match self {
-<<<<<<< HEAD
-            InvalidHeaderReason::PrevrandaoNotSet => write!(f, "Prevrandao not set"),
-            InvalidHeaderReason::ExcessBlobGasNotSet => write!(f, "Excess blob gas not set"),
-=======
             Self::PrevrandaoNotSet => write!(f, "`prevrandao` not set"),
             Self::ExcessBlobGasNotSet => write!(f, "`excess_blob_gas` not set"),
->>>>>>> 11e819c3
         }
     }
 }
