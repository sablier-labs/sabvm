pub mod handler_cfg;

pub use handler_cfg::{CfgEnvWithHandlerCfg, EnvWithHandlerCfg, HandlerCfg};

use crate::{
<<<<<<< HEAD
    calc_blob_gasprice, Account, Address, Bytes, InvalidHeaderReason, InvalidTransactionReason,
    Spec, SpecId, B256, BASE_ASSET_ID, GAS_PER_BLOB, KECCAK_EMPTY, MAX_BLOB_NUMBER_PER_BLOCK,
    MAX_INITCODE_SIZE, U256, VERSIONED_HASH_VERSION_KZG,
};
use core::{
    cmp::{min, Ordering},
    ops::Deref,
};
use std::collections::HashSet;
=======
    calc_blob_gasprice, Account, Address, Bytes, InvalidHeader, InvalidTransaction, Spec, SpecId,
    B256, GAS_PER_BLOB, KECCAK_EMPTY, MAX_BLOB_NUMBER_PER_BLOCK, MAX_INITCODE_SIZE, U256,
    VERSIONED_HASH_VERSION_KZG,
};
use core::cmp::{min, Ordering};
use std::boxed::Box;
use std::vec::Vec;
>>>>>>> 11e819c3

/// EVM environment configuration.
#[derive(Clone, Debug, Default, PartialEq, Eq, Hash)]
#[cfg_attr(feature = "serde", derive(serde::Serialize, serde::Deserialize))]
pub struct Env {
    /// Configuration of the EVM itself.
    pub cfg: CfgEnv,
    /// Configuration of the block the transaction is in.
    pub block: BlockEnv,
    /// Configuration of the transaction that is being executed.
    pub tx: TxEnv,
}

impl Env {
    /// Resets environment to default values.
    #[inline]
    pub fn clear(&mut self) {
        *self = Self::default();
    }

    /// Create boxed [Env].
    #[inline]
    pub fn boxed(cfg: CfgEnv, block: BlockEnv, tx: TxEnv) -> Box<Self> {
        Box::new(Self { cfg, block, tx })
    }

    /// Calculates the effective gas price of the transaction.
    #[inline]
    pub fn effective_gas_price(&self) -> U256 {
        //TODO: this being the calculation of how much gas the tx signer is willing to pay for the tx, find the place where it's dynamically calculated how much gas the ongoing tx is consuming - and add the cost to process the MNAs there
        if let Some(priority_fee) = self.tx.gas_priority_fee {
            min(self.tx.gas_price, self.block.basefee + priority_fee)
        } else {
            self.tx.gas_price
        }
    }

    /// Calculates the [EIP-4844] `data_fee` of the transaction.
    ///
    /// Returns `None` if `Cancun` is not enabled. This is enforced in [`Env::validate_block_env`].
    ///
    /// [EIP-4844]: https://eips.ethereum.org/EIPS/eip-4844
    #[inline]
    pub fn calc_data_fee(&self) -> Option<U256> {
        self.block.get_blob_gasprice().map(|blob_gas_price| {
            U256::from(blob_gas_price).saturating_mul(U256::from(self.tx.get_total_blob_gas()))
        })
    }

    /// Calculates the maximum [EIP-4844] `data_fee` of the transaction.
    ///
    /// This is used for ensuring that the user has at least enough funds to pay the
    /// `max_fee_per_blob_gas * total_blob_gas`, on top of regular gas costs.
    ///
    /// See EIP-4844:
    /// <https://github.com/ethereum/EIPs/blob/master/EIPS/eip-4844.md#execution-layer-validation>
    pub fn calc_max_data_fee(&self) -> Option<U256> {
        self.tx.max_fee_per_blob_gas.map(|max_fee_per_blob_gas| {
            max_fee_per_blob_gas.saturating_mul(U256::from(self.tx.get_total_blob_gas()))
        })
    }

    /// Validate the block environment.
    #[inline]
    pub fn validate_block_env<SPEC: Spec>(&self) -> Result<(), InvalidHeaderReason> {
        // `prevrandao` is required for the merge
        if SPEC::enabled(SpecId::MERGE) && self.block.prevrandao.is_none() {
            return Err(InvalidHeaderReason::PrevrandaoNotSet);
        }
        // `excess_blob_gas` is required for Cancun
        if SPEC::enabled(SpecId::CANCUN) && self.block.blob_excess_gas_and_price.is_none() {
            return Err(InvalidHeaderReason::ExcessBlobGasNotSet);
        }
        Ok(())
    }

    /// Validate transaction data that is set inside ENV and return error if something is wrong.
    ///
    /// Return initial spend gas (Gas needed to execute transaction).
    #[inline]
<<<<<<< HEAD
    pub fn validate_tx<SPEC: Spec>(&self) -> Result<(), InvalidTransactionReason> {
        #[cfg(feature = "optimism")]
        if self.cfg.optimism {
            // Do not allow for a system transaction to be processed if Regolith is enabled.
            if self.tx.optimism.is_system_transaction.unwrap_or(false)
                && SPEC::enabled(SpecId::REGOLITH)
            {
                return Err(InvalidTransactionReason::DepositSystemTxPostRegolith);
            }

            // Do not perform any extra validation for deposit transactions, they are pre-verified on L1.
            if self.tx.optimism.source_hash.is_some() {
                return Ok(());
            }
        }

=======
    pub fn validate_tx<SPEC: Spec>(&self) -> Result<(), InvalidTransaction> {
>>>>>>> 11e819c3
        // BASEFEE tx check
        if SPEC::enabled(SpecId::LONDON) {
            if let Some(priority_fee) = self.tx.gas_priority_fee {
                if priority_fee > self.tx.gas_price {
                    // or gas_max_fee for eip1559
                    return Err(InvalidTransactionReason::PriorityFeeGreaterThanMaxFee);
                }
            }

            // check minimal cost against basefee
            if !self.cfg.is_base_fee_check_disabled()
                && self.effective_gas_price() < self.block.basefee
            {
<<<<<<< HEAD
                return Err(InvalidTransactionReason::GasPriceLessThanBasefee);
=======
                return Err(InvalidTransaction::GasPriceLessThanBasefee);
>>>>>>> 11e819c3
            }
        }

        // Check if gas_limit is more than block_gas_limit
        if !self.cfg.is_block_gas_limit_disabled()
            && U256::from(self.tx.gas_limit) > self.block.gas_limit
        {
<<<<<<< HEAD
            return Err(InvalidTransactionReason::CallerGasLimitMoreThanBlock);
=======
            return Err(InvalidTransaction::CallerGasLimitMoreThanBlock);
>>>>>>> 11e819c3
        }

        // EIP-3860: Limit and meter initcode
        if SPEC::enabled(SpecId::SHANGHAI) && self.tx.transact_to.is_create() {
            let max_initcode_size = self
                .cfg
                .limit_contract_code_size
                .map(|limit| limit.saturating_mul(2))
                .unwrap_or(MAX_INITCODE_SIZE);
            if self.tx.data.len() > max_initcode_size {
<<<<<<< HEAD
                return Err(InvalidTransactionReason::CreateInitCodeSizeLimit);
=======
                return Err(InvalidTransaction::CreateInitCodeSizeLimit);
>>>>>>> 11e819c3
            }
        }

        // Check if the transaction's chain id is correct
        if let Some(tx_chain_id) = self.tx.chain_id {
            if tx_chain_id != self.cfg.chain_id {
                return Err(InvalidTransactionReason::InvalidChainId);
            }
        }

        // Check that access list is empty for transactions before BERLIN
        if !SPEC::enabled(SpecId::BERLIN) && !self.tx.access_list.is_empty() {
            return Err(InvalidTransactionReason::AccessListNotSupported);
        }

        // - For CANCUN and later, check that the gas price is not more than the tx max
        // - For before CANCUN, check that `blob_hashes` and `max_fee_per_blob_gas` are empty / not set
        if SPEC::enabled(SpecId::CANCUN) {
            // Presence of max_fee_per_blob_gas means that this is blob transaction.
            if let Some(max) = self.tx.max_fee_per_blob_gas {
                // ensure that the user was willing to at least pay the current blob gasprice
                let price = self.block.get_blob_gasprice().expect("already checked");
                if U256::from(price) > max {
                    return Err(InvalidTransactionReason::BlobGasPriceGreaterThanMax);
                }

                // there must be at least one blob
                if self.tx.blob_hashes.is_empty() {
                    return Err(InvalidTransactionReason::EmptyBlobs);
                }

                // The field `to` deviates slightly from the semantics with the exception
                // that it MUST NOT be nil and therefore must always represent
                // a 20-byte address. This means that blob transactions cannot
                // have the form of a create transaction.
                if self.tx.transact_to.is_create() {
                    return Err(InvalidTransactionReason::BlobCreateTransaction);
                }

                // all versioned blob hashes must start with VERSIONED_HASH_VERSION_KZG
                for blob in self.tx.blob_hashes.iter() {
                    if blob[0] != VERSIONED_HASH_VERSION_KZG {
                        return Err(InvalidTransactionReason::BlobVersionNotSupported);
                    }
                }

                // ensure the total blob gas spent is at most equal to the limit
                // assert blob_gas_used <= MAX_BLOB_GAS_PER_BLOCK
                if self.tx.blob_hashes.len() > MAX_BLOB_NUMBER_PER_BLOCK as usize {
                    return Err(InvalidTransactionReason::TooManyBlobs);
                }
            }
        } else {
            if !self.tx.blob_hashes.is_empty() {
                return Err(InvalidTransactionReason::BlobVersionedHashesNotSupported);
            }

            if self.tx.max_fee_per_blob_gas.is_some() {
                return Err(InvalidTransactionReason::MaxFeePerBlobGasNotSupported);
            }
        }

        if !self.tx.transferred_assets.is_empty() {
            let slice: &[Asset] = &self.tx.transferred_assets;

            // Check that the submitted asset IDs are unique
            let unique_ids: HashSet<&B256> = slice.iter().map(|asset| &asset.id).collect();

            if unique_ids.len() != slice.len() {
                return Err(InvalidTransactionReason::AssetIdsNotUnique);
            }
        }

        Ok(())
    }

    /// Validate transaction against state.
    #[inline]
    pub fn validate_tx_against_state<SPEC: Spec>(
        &self,
        account: &mut Account,
    ) -> Result<(), InvalidTransactionReason> {
        // EIP-3607: Reject transactions from senders with deployed code
        // This EIP is introduced after london but there was no collision in past
        // so we can leave it enabled always
        if !self.cfg.is_eip3607_disabled() && account.info.code_hash != KECCAK_EMPTY {
            return Err(InvalidTransactionReason::RejectCallerWithCode);
        }

        // Check that the transaction's nonce is correct
        if let Some(tx_nonce) = self.tx.nonce {
            let state_nonce = account.info.nonce;
            match tx_nonce.cmp(&state_nonce) {
                Ordering::Greater => {
                    return Err(InvalidTransactionReason::NonceTooHigh {
                        tx: tx_nonce,
                        state: state_nonce,
                    });
                }
                Ordering::Less => {
                    return Err(InvalidTransactionReason::NonceTooLow {
                        tx: tx_nonce,
                        state: state_nonce,
                    });
                }
                _ => {}
            }
        }

        let mut required_base_balance = U256::from(self.tx.gas_limit)
            .checked_mul(self.tx.gas_price)
            .and_then(|gas_cost| gas_cost.checked_add(self.tx.get_base_transfer_value()))
            .ok_or(InvalidTransactionReason::OverflowPaymentInTransaction)?;

<<<<<<< HEAD
        if SpecId::enabled(self.cfg.spec_id, SpecId::CANCUN) {
            let data_fee = self.calc_data_fee().expect("already checked");
            required_base_balance = required_base_balance
=======
        if SPEC::enabled(SpecId::CANCUN) {
            // if the tx is not a blob tx, this will be None, so we add zero
            let data_fee = self.calc_max_data_fee().unwrap_or_default();
            balance_check = balance_check
>>>>>>> 11e819c3
                .checked_add(U256::from(data_fee))
                .ok_or(InvalidTransactionReason::OverflowPaymentInTransaction)?;
        }

        // Check if the account has enough base balance for gas_limit*gas_price and value transfer.
        // Transfer will be done inside `*_inner` functions.
        let base_asset_balance = account.info.get_base_balance();
        if required_base_balance > base_asset_balance {
            if self.cfg.is_balance_check_disabled() {
                // Add transaction cost to balance to ensure execution doesn't fail.
                //TODO: how is it even possible to execute txs without someone paying for all of the gas??
                account.info.set_base_balance(required_base_balance);
            } else {
                return Err(
                    InvalidTransactionReason::NotEnoughBaseAssetBalanceForTransferAndMaxFee {
                        fee: Box::new(required_base_balance),
                        balance: Box::new(base_asset_balance),
                    },
                );
            }
        }

        // If other native assets are being transferred in the tx, then, for each of the assets,
        // check that the account has a balance big enough to cover the transfer amount
        if !self.tx.transferred_assets.is_empty() {
            for transferred_asset in self
                .tx
                .transferred_assets
                .iter()
                .filter(|asset| asset.id.deref() != BASE_ASSET_ID)
            {
                let (asset_id, transfer_amount) = (transferred_asset.id, transferred_asset.amount);
                let asset_balance = account.info.get_balance(asset_id);
                if asset_balance >= transfer_amount {
                    continue;
                }

                return Err(InvalidTransactionReason::NotEnoughAssetBalanceForTransfer {
                    asset_id: (asset_id),
                    required_balance: (transfer_amount),
                    actual_balance: (asset_balance),
                });
            }
        }

        Ok(())
    }
}

/// EVM configuration.
#[cfg_attr(feature = "serde", derive(serde::Serialize, serde::Deserialize))]
#[derive(Clone, Debug, Eq, PartialEq, Hash)]
#[non_exhaustive]
pub struct CfgEnv {
    /// Chain ID of the EVM, it will be compared to the transaction's Chain ID.
    /// Chain ID is introduced EIP-155
    pub chain_id: u64,
    /// KZG Settings for point evaluation precompile. By default, this is loaded from the ethereum mainnet trusted setup.
    #[cfg(feature = "c-kzg")]
    #[cfg_attr(feature = "serde", serde(skip))]
    pub kzg_settings: crate::kzg::EnvKzgSettings,
    /// Bytecode that is created with CREATE/CREATE2 is by default analysed and jumptable is created.
    /// This is very beneficial for testing and speeds up execution of that bytecode if called multiple times.
    ///
    /// Default: Analyse
    pub perf_analyse_created_bytecodes: AnalysisKind,
    /// If some it will effects EIP-170: Contract code size limit. Useful to increase this because of tests.
    /// By default it is 0x6000 (~25kb).
    pub limit_contract_code_size: Option<usize>,
    /// A hard memory limit in bytes beyond which [crate::result::OutOfGasError::Memory] cannot be resized.
    ///
    /// In cases where the gas limit may be extraordinarily high, it is recommended to set this to
    /// a sane value to prevent memory allocation panics. Defaults to `2^32 - 1` bytes per
    /// EIP-1985.
    #[cfg(feature = "memory_limit")]
    pub memory_limit: u64,
    /// Skip balance checks if true. Adds transaction cost to balance to ensure execution doesn't fail.
    #[cfg(feature = "optional_balance_check")]
    pub disable_balance_check: bool,
    /// There are use cases where it's allowed to provide a gas limit that's higher than a block's gas limit. To that
    /// end, you can disable the block gas limit validation.
    /// By default, it is set to `false`.
    #[cfg(feature = "optional_block_gas_limit")]
    pub disable_block_gas_limit: bool,
    /// EIP-3607 rejects transactions from senders with deployed code. In development, it can be desirable to simulate
    /// calls from contracts, which this setting allows.
    /// By default, it is set to `false`.
    #[cfg(feature = "optional_eip3607")]
    pub disable_eip3607: bool,
    /// Disables all gas refunds. This is useful when using chains that have gas refunds disabled e.g. Avalanche.
    /// Reasoning behind removing gas refunds can be found in EIP-3298.
    /// By default, it is set to `false`.
    #[cfg(feature = "optional_gas_refund")]
    pub disable_gas_refund: bool,
    /// Disables base fee checks for EIP-1559 transactions.
    /// This is useful for testing method calls with zero gas price.
    /// By default, it is set to `false`.
    #[cfg(feature = "optional_no_base_fee")]
    pub disable_base_fee: bool,
    /// Disables the payout of the reward to the beneficiary.
    /// By default, it is set to `false`.
    #[cfg(feature = "optional_beneficiary_reward")]
    pub disable_beneficiary_reward: bool,
}

impl CfgEnv {
    #[cfg(feature = "optional_eip3607")]
    pub fn is_eip3607_disabled(&self) -> bool {
        self.disable_eip3607
    }

    #[cfg(not(feature = "optional_eip3607"))]
    pub fn is_eip3607_disabled(&self) -> bool {
        false
    }

    #[cfg(feature = "optional_balance_check")]
    pub fn is_balance_check_disabled(&self) -> bool {
        self.disable_balance_check
    }

    #[cfg(not(feature = "optional_balance_check"))]
    pub fn is_balance_check_disabled(&self) -> bool {
        false
    }

    #[cfg(feature = "optional_gas_refund")]
    pub fn is_gas_refund_disabled(&self) -> bool {
        self.disable_gas_refund
    }

    #[cfg(not(feature = "optional_gas_refund"))]
    pub fn is_gas_refund_disabled(&self) -> bool {
        false
    }

    #[cfg(feature = "optional_no_base_fee")]
    pub fn is_base_fee_check_disabled(&self) -> bool {
        self.disable_base_fee
    }

    #[cfg(not(feature = "optional_no_base_fee"))]
    pub fn is_base_fee_check_disabled(&self) -> bool {
        false
    }

    #[cfg(feature = "optional_block_gas_limit")]
    pub fn is_block_gas_limit_disabled(&self) -> bool {
        self.disable_block_gas_limit
    }

    #[cfg(not(feature = "optional_block_gas_limit"))]
    pub fn is_block_gas_limit_disabled(&self) -> bool {
        false
    }

    #[cfg(feature = "optional_beneficiary_reward")]
    pub fn is_beneficiary_reward_disabled(&self) -> bool {
        self.disable_beneficiary_reward
    }

    #[cfg(not(feature = "optional_beneficiary_reward"))]
    pub fn is_beneficiary_reward_disabled(&self) -> bool {
        false
    }
}

impl Default for CfgEnv {
    fn default() -> Self {
        Self {
<<<<<<< HEAD
            chain_id: 706, // sum of the ASCII values for "Sablier"
            spec_id: SpecId::LATEST,
=======
            chain_id: 1,
>>>>>>> 11e819c3
            perf_analyse_created_bytecodes: AnalysisKind::default(),
            limit_contract_code_size: None,
            #[cfg(feature = "c-kzg")]
            kzg_settings: crate::kzg::EnvKzgSettings::Default,
            #[cfg(feature = "memory_limit")]
            memory_limit: (1 << 32) - 1,
            #[cfg(feature = "optional_balance_check")]
            disable_balance_check: false,
            #[cfg(feature = "optional_block_gas_limit")]
            disable_block_gas_limit: false,
            #[cfg(feature = "optional_eip3607")]
            disable_eip3607: false,
            #[cfg(feature = "optional_gas_refund")]
            disable_gas_refund: false,
            #[cfg(feature = "optional_no_base_fee")]
            disable_base_fee: false,
            #[cfg(feature = "optional_beneficiary_reward")]
            disable_beneficiary_reward: false,
        }
    }
}

/// The block environment.
#[derive(Clone, Debug, PartialEq, Eq, Hash)]
#[cfg_attr(feature = "serde", derive(serde::Serialize, serde::Deserialize))]
pub struct BlockEnv {
    /// The number of ancestor blocks of this block (block height).
    pub number: U256,
    /// Coinbase or miner or address that created and signed the block.
    ///
    /// This is the receiver address of all the gas spent in the block.
    pub coinbase: Address,

    /// The timestamp of the block in seconds since the UNIX epoch.
    pub timestamp: U256,
    /// The gas limit of the block.
    pub gas_limit: U256,
    /// The base fee per gas, added in the London upgrade with [EIP-1559].
    ///
    /// [EIP-1559]: https://eips.ethereum.org/EIPS/eip-1559
    pub basefee: U256,
    /// The difficulty of the block.
    ///
    /// Unused after the Paris (AKA the merge) upgrade, and replaced by `prevrandao`.
    pub difficulty: U256,
    /// The output of the randomness beacon provided by the beacon chain.
    ///
    /// Replaces `difficulty` after the Paris (AKA the merge) upgrade with [EIP-4399].
    ///
    /// NOTE: `prevrandao` can be found in a block in place of `mix_hash`.
    ///
    /// [EIP-4399]: https://eips.ethereum.org/EIPS/eip-4399
    pub prevrandao: Option<B256>,
    /// Excess blob gas and blob gasprice.
    /// See also [`crate::calc_excess_blob_gas`]
    /// and [`calc_blob_gasprice`].
    ///
    /// Incorporated as part of the Cancun upgrade via [EIP-4844].
    ///
    /// [EIP-4844]: https://eips.ethereum.org/EIPS/eip-4844
    pub blob_excess_gas_and_price: Option<BlobExcessGasAndPrice>,
}

impl BlockEnv {
    /// Takes `blob_excess_gas` saves it inside env
    /// and calculates `blob_fee` with [`BlobExcessGasAndPrice`].
    pub fn set_blob_excess_gas_and_price(&mut self, excess_blob_gas: u64) {
        self.blob_excess_gas_and_price = Some(BlobExcessGasAndPrice::new(excess_blob_gas));
    }
    /// See [EIP-4844] and [`crate::calc_blob_gasprice`].
    ///
    /// Returns `None` if `Cancun` is not enabled. This is enforced in [`Env::validate_block_env`].
    ///
    /// [EIP-4844]: https://eips.ethereum.org/EIPS/eip-4844
    #[inline]
    pub fn get_blob_gasprice(&self) -> Option<u128> {
        self.blob_excess_gas_and_price
            .as_ref()
            .map(|a| a.blob_gasprice)
    }

    /// Return `blob_excess_gas` header field. See [EIP-4844].
    ///
    /// Returns `None` if `Cancun` is not enabled. This is enforced in [`Env::validate_block_env`].
    ///
    /// [EIP-4844]: https://eips.ethereum.org/EIPS/eip-4844
    #[inline]
    pub fn get_blob_excess_gas(&self) -> Option<u64> {
        self.blob_excess_gas_and_price
            .as_ref()
            .map(|a| a.excess_blob_gas)
    }

    /// Clears environment and resets fields to default values.
    #[inline]
    pub fn clear(&mut self) {
        *self = Self::default();
    }
}

impl Default for BlockEnv {
    fn default() -> Self {
        Self {
            number: U256::ZERO,
            coinbase: Address::ZERO,
            timestamp: U256::from(1),
            gas_limit: U256::MAX,
            basefee: U256::ZERO,
            difficulty: U256::ZERO,
            prevrandao: Some(B256::ZERO),
            blob_excess_gas_and_price: Some(BlobExcessGasAndPrice::new(0)),
        }
    }
}

/// The transaction environment.
#[derive(Clone, Debug, PartialEq, Eq, Hash)]
#[cfg_attr(feature = "serde", derive(serde::Serialize, serde::Deserialize))]
pub struct TxEnv {
    /// Caller aka Author aka transaction signer.
    pub caller: Address,
    /// The gas limit of the transaction.
    pub gas_limit: u64,
    /// The gas price of the transaction.
    pub gas_price: U256,
    /// The destination of the transaction.
    pub transact_to: TransactTo,

    /// The data of the transaction.
    pub data: Bytes,
    /// The nonce of the transaction.
    ///
    /// Caution: If set to `None`, then nonce validation against the account's nonce is skipped: [InvalidTransaction::NonceTooHigh] and [InvalidTransaction::NonceTooLow]
    pub nonce: Option<u64>,

    /// The chain ID of the transaction. If set to `None`, no checks are performed.
    ///
    /// Incorporated as part of the Spurious Dragon upgrade via [EIP-155].
    ///
    /// [EIP-155]: https://eips.ethereum.org/EIPS/eip-155
    pub chain_id: Option<u64>,

    /// A list of addresses and storage keys that the transaction plans to access.
    ///
    /// Added in [EIP-2930].
    ///
    /// [EIP-2930]: https://eips.ethereum.org/EIPS/eip-2930
    pub access_list: Vec<(Address, Vec<U256>)>,

    /// The priority fee per gas.
    ///
    /// Incorporated as part of the London upgrade via [EIP-1559].
    ///
    /// [EIP-1559]: https://eips.ethereum.org/EIPS/eip-1559
    pub gas_priority_fee: Option<U256>,

    /// The list of blob versioned hashes. Per EIP there should be at least
    /// one blob present if [`Self::max_fee_per_blob_gas`] is `Some`.
    ///
    /// Incorporated as part of the Cancun upgrade via [EIP-4844].
    ///
    /// [EIP-4844]: https://eips.ethereum.org/EIPS/eip-4844
    pub blob_hashes: Vec<B256>,

    /// The max fee per blob gas.
    ///
    /// Incorporated as part of the Cancun upgrade via [EIP-4844].
    ///
    /// [EIP-4844]: https://eips.ethereum.org/EIPS/eip-4844
    pub max_fee_per_blob_gas: Option<U256>,

    /// The list of assets transferred in the transaction.
    pub transferred_assets: Vec<Asset>,

    #[cfg(feature = "optimism")]
    #[cfg_attr(feature = "serde", serde(flatten))]
    pub optimism: OptimismFields,
}

#[derive(Clone, Debug, Eq, Hash, PartialEq)]
#[cfg_attr(feature = "serde", derive(serde::Serialize, serde::Deserialize))]
pub struct Asset {
    pub id: B256,
    pub amount: U256,
}

impl TxEnv {
    /// See [EIP-4844], [`Env::calc_data_fee`], and [`Env::calc_max_data_fee`].
    ///
    /// [EIP-4844]: https://eips.ethereum.org/EIPS/eip-4844
    #[inline]
    pub fn get_total_blob_gas(&self) -> u64 {
        GAS_PER_BLOB * self.blob_hashes.len() as u64
    }

<<<<<<< HEAD
    pub fn get_base_transfer_value(&self) -> U256 {
        if self.transferred_assets.is_empty() {
            return Default::default();
        }

        if let Some(asset) = self
            .transferred_assets
            .iter()
            .find(|asset| asset.id == BASE_ASSET_ID)
        {
            return asset.amount;
        }

        Default::default()
=======
    /// Clears environment and resets fields to default values.
    #[inline]
    pub fn clear(&mut self) {
        *self = Self::default();
>>>>>>> 11e819c3
    }
}

impl Default for TxEnv {
    fn default() -> Self {
        Self {
            caller: Address::ZERO,
            gas_limit: u64::MAX,
            gas_price: U256::ZERO,
            gas_priority_fee: None,
            transact_to: TransactTo::Call(Address::ZERO), // will do nothing
            data: Bytes::new(),
            chain_id: None,
            nonce: None,
            access_list: Vec::new(),
            blob_hashes: Vec::new(),
            max_fee_per_blob_gas: None,
            transferred_assets: Vec::new(),
            #[cfg(feature = "optimism")]
            optimism: OptimismFields::default(),
        }
    }
}

/// Structure holding block blob excess gas and calculating blob fee.
///
/// Incorporated as part of the Cancun upgrade via [EIP-4844].
///
/// [EIP-4844]: https://eips.ethereum.org/EIPS/eip-4844
#[derive(Clone, Debug, PartialEq, Eq, Hash)]
#[cfg_attr(feature = "serde", derive(serde::Serialize, serde::Deserialize))]
pub struct BlobExcessGasAndPrice {
    /// The excess blob gas of the block.
    pub excess_blob_gas: u64,
    /// The calculated blob gas price based on the `excess_blob_gas`, See [calc_blob_gasprice]
    pub blob_gasprice: u128,
}

impl BlobExcessGasAndPrice {
    /// Creates a new instance by calculating the blob gas price with [`calc_blob_gasprice`].
    pub fn new(excess_blob_gas: u64) -> Self {
        let blob_gasprice = calc_blob_gasprice(excess_blob_gas);
        Self {
            excess_blob_gas,
            blob_gasprice,
        }
    }
}

/// Additional [TxEnv] fields for optimism.
#[cfg(feature = "optimism")]
#[derive(Clone, Debug, Default, PartialEq, Eq, Hash)]
#[cfg_attr(feature = "serde", derive(serde::Serialize, serde::Deserialize))]
pub struct OptimismFields {
    /// The source hash is used to make sure that deposit transactions do
    /// not have identical hashes.
    ///
    /// L1 originated deposit transaction source hashes are computed using
    /// the hash of the l1 block hash and the l1 log index.
    /// L1 attributes deposit source hashes are computed with the l1 block
    /// hash and the sequence number = l2 block number - l2 epoch start
    /// block number.
    ///
    /// These two deposit transaction sources specify a domain in the outer
    /// hash so there are no collisions.
    pub source_hash: Option<B256>,
    /// The amount to increase the balance of the `from` account as part of
    /// a deposit transaction. This is unconditional and is applied to the
    /// `from` account even if the deposit transaction fails since
    /// the deposit is pre-paid on L1.
    pub mint: Option<u128>,
    /// Whether or not the transaction is a system transaction.
    pub is_system_transaction: Option<bool>,
    /// An enveloped EIP-2718 typed transaction. This is used
    /// to compute the L1 tx cost using the L1 block info, as
    /// opposed to requiring downstream apps to compute the cost
    /// externally.
    /// This field is optional to allow the [TxEnv] to be constructed
    /// for non-optimism chains when the `optimism` feature is enabled,
    /// but the [CfgEnv] `optimism` field is set to false.
    pub enveloped_tx: Option<Bytes>,
}

/// Transaction destination.
#[derive(Clone, Debug, PartialEq, Eq, Hash)]
#[cfg_attr(feature = "serde", derive(serde::Serialize, serde::Deserialize))]
pub enum TransactTo {
    /// Simple call to an address.
    Call(Address),
    /// Contract creation.
    Create(CreateScheme),
}

impl TransactTo {
    /// Calls the given address.
    #[inline]
    pub fn call(address: Address) -> Self {
        Self::Call(address)
    }

    /// Creates a contract.
    #[inline]
    pub fn create() -> Self {
        Self::Create(CreateScheme::Create)
    }

    /// Creates a contract with the given salt using `CREATE2`.
    #[inline]
    pub fn create2(salt: U256) -> Self {
        Self::Create(CreateScheme::Create2 { salt })
    }

    /// Returns `true` if the transaction is `Call`.
    #[inline]
    pub fn is_call(&self) -> bool {
        matches!(self, Self::Call(_))
    }

    /// Returns `true` if the transaction is `Create` or `Create2`.
    #[inline]
    pub fn is_create(&self) -> bool {
        matches!(self, Self::Create(_))
    }
}

/// Create scheme.
#[derive(Clone, Copy, Debug, Eq, PartialEq, Hash)]
#[cfg_attr(feature = "serde", derive(serde::Serialize, serde::Deserialize))]
pub enum CreateScheme {
    /// Legacy create scheme of `CREATE`.
    Create,
    /// Create scheme of `CREATE2`.
    Create2 {
        /// Salt.
        salt: U256,
    },
}

/// What bytecode analysis to perform.
#[derive(Clone, Default, Debug, Eq, PartialEq, Hash)]
#[cfg_attr(feature = "serde", derive(serde::Serialize, serde::Deserialize))]
pub enum AnalysisKind {
    /// Do not perform bytecode analysis.
    Raw,
    /// Check the bytecode for validity.
    Check,
    /// Perform bytecode analysis.
    #[default]
    Analyse,
}

#[cfg(test)]
mod tests {
    use super::*;

<<<<<<< HEAD
    #[cfg(feature = "optimism")]
    #[test]
    fn test_validate_sys_tx() {
        // Set the optimism flag to true and mark
        // the tx as a system transaction.
        let mut env = Env::default();
        env.cfg.optimism = true;
        env.tx.optimism.is_system_transaction = Some(true);
        assert_eq!(
            env.validate_tx::<crate::RegolithSpec>(),
            Err(InvalidTransactionReason::DepositSystemTxPostRegolith)
        );

        // Pre-regolith system transactions should be allowed.
        assert!(env.validate_tx::<crate::BedrockSpec>().is_ok());
    }

    #[cfg(feature = "optimism")]
    #[test]
    fn test_validate_deposit_tx() {
        // Set the optimism flag and source hash.
        let mut env = Env::default();
        env.cfg.optimism = true;
        env.tx.optimism.source_hash = Some(B256::ZERO);
        assert!(env.validate_tx::<crate::RegolithSpec>().is_ok());
    }

    #[cfg(feature = "optimism")]
    #[test]
    fn test_validate_tx_against_state_deposit_tx() {
        // Set the optimism flag and source hash.
        let mut env = Env::default();
        env.cfg.optimism = true;
        env.tx.optimism.source_hash = Some(B256::ZERO);

        // Nonce and balance checks should be skipped for deposit transactions.
        assert!(env
            .validate_tx_against_state(&mut Account::default())
            .is_ok());
    }

=======
>>>>>>> 11e819c3
    #[test]
    fn test_validate_tx_chain_id() {
        let mut env = Env::default();
        env.tx.chain_id = Some(1);
        env.cfg.chain_id = 2;
        assert_eq!(
            env.validate_tx::<crate::LatestSpec>(),
            Err(InvalidTransactionReason::InvalidChainId)
        );
    }

    #[test]
    fn test_validate_tx_access_list() {
        let mut env = Env::default();
        env.tx.access_list = vec![(Address::ZERO, vec![])];
        assert_eq!(
            env.validate_tx::<crate::FrontierSpec>(),
            Err(InvalidTransactionReason::AccessListNotSupported)
        );
    }
}<|MERGE_RESOLUTION|>--- conflicted
+++ resolved
@@ -3,25 +3,17 @@
 pub use handler_cfg::{CfgEnvWithHandlerCfg, EnvWithHandlerCfg, HandlerCfg};
 
 use crate::{
-<<<<<<< HEAD
-    calc_blob_gasprice, Account, Address, Bytes, InvalidHeaderReason, InvalidTransactionReason,
-    Spec, SpecId, B256, BASE_ASSET_ID, GAS_PER_BLOB, KECCAK_EMPTY, MAX_BLOB_NUMBER_PER_BLOCK,
-    MAX_INITCODE_SIZE, U256, VERSIONED_HASH_VERSION_KZG,
+    calc_blob_gasprice, Account, Address, Bytes, InvalidHeaderReason, InvalidTransactionReason, Spec, SpecId,
+    B256, BASE_ASSET_ID, GAS_PER_BLOB, KECCAK_EMPTY, MAX_BLOB_NUMBER_PER_BLOCK, MAX_INITCODE_SIZE, U256,
+    VERSIONED_HASH_VERSION_KZG,
 };
 use core::{
     cmp::{min, Ordering},
     ops::Deref,
 };
+use std::boxed::Box;
 use std::collections::HashSet;
-=======
-    calc_blob_gasprice, Account, Address, Bytes, InvalidHeader, InvalidTransaction, Spec, SpecId,
-    B256, GAS_PER_BLOB, KECCAK_EMPTY, MAX_BLOB_NUMBER_PER_BLOCK, MAX_INITCODE_SIZE, U256,
-    VERSIONED_HASH_VERSION_KZG,
-};
-use core::cmp::{min, Ordering};
-use std::boxed::Box;
 use std::vec::Vec;
->>>>>>> 11e819c3
 
 /// EVM environment configuration.
 #[derive(Clone, Debug, Default, PartialEq, Eq, Hash)]
@@ -102,7 +94,6 @@
     ///
     /// Return initial spend gas (Gas needed to execute transaction).
     #[inline]
-<<<<<<< HEAD
     pub fn validate_tx<SPEC: Spec>(&self) -> Result<(), InvalidTransactionReason> {
         #[cfg(feature = "optimism")]
         if self.cfg.optimism {
@@ -119,9 +110,6 @@
             }
         }
 
-=======
-    pub fn validate_tx<SPEC: Spec>(&self) -> Result<(), InvalidTransaction> {
->>>>>>> 11e819c3
         // BASEFEE tx check
         if SPEC::enabled(SpecId::LONDON) {
             if let Some(priority_fee) = self.tx.gas_priority_fee {
@@ -135,11 +123,7 @@
             if !self.cfg.is_base_fee_check_disabled()
                 && self.effective_gas_price() < self.block.basefee
             {
-<<<<<<< HEAD
                 return Err(InvalidTransactionReason::GasPriceLessThanBasefee);
-=======
-                return Err(InvalidTransaction::GasPriceLessThanBasefee);
->>>>>>> 11e819c3
             }
         }
 
@@ -147,11 +131,7 @@
         if !self.cfg.is_block_gas_limit_disabled()
             && U256::from(self.tx.gas_limit) > self.block.gas_limit
         {
-<<<<<<< HEAD
             return Err(InvalidTransactionReason::CallerGasLimitMoreThanBlock);
-=======
-            return Err(InvalidTransaction::CallerGasLimitMoreThanBlock);
->>>>>>> 11e819c3
         }
 
         // EIP-3860: Limit and meter initcode
@@ -162,11 +142,7 @@
                 .map(|limit| limit.saturating_mul(2))
                 .unwrap_or(MAX_INITCODE_SIZE);
             if self.tx.data.len() > max_initcode_size {
-<<<<<<< HEAD
                 return Err(InvalidTransactionReason::CreateInitCodeSizeLimit);
-=======
-                return Err(InvalidTransaction::CreateInitCodeSizeLimit);
->>>>>>> 11e819c3
             }
         }
 
@@ -281,16 +257,10 @@
             .and_then(|gas_cost| gas_cost.checked_add(self.tx.get_base_transfer_value()))
             .ok_or(InvalidTransactionReason::OverflowPaymentInTransaction)?;
 
-<<<<<<< HEAD
-        if SpecId::enabled(self.cfg.spec_id, SpecId::CANCUN) {
-            let data_fee = self.calc_data_fee().expect("already checked");
-            required_base_balance = required_base_balance
-=======
-        if SPEC::enabled(SpecId::CANCUN) {
-            // if the tx is not a blob tx, this will be None, so we add zero
-            let data_fee = self.calc_max_data_fee().unwrap_or_default();
-            balance_check = balance_check
->>>>>>> 11e819c3
+            if SPEC::enabled(SpecId::CANCUN) {
+                // if the tx is not a blob tx, this will be None, so we add zero
+                let data_fee = self.calc_max_data_fee().unwrap_or_default();
+                required_base_balance = required_base_balance
                 .checked_add(U256::from(data_fee))
                 .ok_or(InvalidTransactionReason::OverflowPaymentInTransaction)?;
         }
@@ -461,12 +431,7 @@
 impl Default for CfgEnv {
     fn default() -> Self {
         Self {
-<<<<<<< HEAD
             chain_id: 706, // sum of the ASCII values for "Sablier"
-            spec_id: SpecId::LATEST,
-=======
-            chain_id: 1,
->>>>>>> 11e819c3
             perf_analyse_created_bytecodes: AnalysisKind::default(),
             limit_contract_code_size: None,
             #[cfg(feature = "c-kzg")]
@@ -662,7 +627,6 @@
         GAS_PER_BLOB * self.blob_hashes.len() as u64
     }
 
-<<<<<<< HEAD
     pub fn get_base_transfer_value(&self) -> U256 {
         if self.transferred_assets.is_empty() {
             return Default::default();
@@ -677,12 +641,12 @@
         }
 
         Default::default()
-=======
+    }
+
     /// Clears environment and resets fields to default values.
     #[inline]
     pub fn clear(&mut self) {
         *self = Self::default();
->>>>>>> 11e819c3
     }
 }
 
@@ -838,50 +802,6 @@
 mod tests {
     use super::*;
 
-<<<<<<< HEAD
-    #[cfg(feature = "optimism")]
-    #[test]
-    fn test_validate_sys_tx() {
-        // Set the optimism flag to true and mark
-        // the tx as a system transaction.
-        let mut env = Env::default();
-        env.cfg.optimism = true;
-        env.tx.optimism.is_system_transaction = Some(true);
-        assert_eq!(
-            env.validate_tx::<crate::RegolithSpec>(),
-            Err(InvalidTransactionReason::DepositSystemTxPostRegolith)
-        );
-
-        // Pre-regolith system transactions should be allowed.
-        assert!(env.validate_tx::<crate::BedrockSpec>().is_ok());
-    }
-
-    #[cfg(feature = "optimism")]
-    #[test]
-    fn test_validate_deposit_tx() {
-        // Set the optimism flag and source hash.
-        let mut env = Env::default();
-        env.cfg.optimism = true;
-        env.tx.optimism.source_hash = Some(B256::ZERO);
-        assert!(env.validate_tx::<crate::RegolithSpec>().is_ok());
-    }
-
-    #[cfg(feature = "optimism")]
-    #[test]
-    fn test_validate_tx_against_state_deposit_tx() {
-        // Set the optimism flag and source hash.
-        let mut env = Env::default();
-        env.cfg.optimism = true;
-        env.tx.optimism.source_hash = Some(B256::ZERO);
-
-        // Nonce and balance checks should be skipped for deposit transactions.
-        assert!(env
-            .validate_tx_against_state(&mut Account::default())
-            .is_ok());
-    }
-
-=======
->>>>>>> 11e819c3
     #[test]
     fn test_validate_tx_chain_id() {
         let mut env = Env::default();
