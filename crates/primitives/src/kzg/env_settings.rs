--- conflicted
+++ resolved
@@ -2,10 +2,6 @@
     trusted_setup_points::{G1_POINTS, G2_POINTS},
     KzgSettings,
 };
-<<<<<<< HEAD
-use alloc::sync::Arc;
-=======
->>>>>>> 11e819c3
 use core::hash::{Hash, Hasher};
 use once_cell::race::OnceBox;
 use std::{boxed::Box, sync::Arc};
