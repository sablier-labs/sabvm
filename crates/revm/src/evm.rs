--- conflicted
+++ resolved
@@ -183,19 +183,9 @@
         self.handler.post_execution().end(&mut self.context, output)
     }
 
-<<<<<<< HEAD
-    /// Execute transaction with given inspector, without writing to DB. Return change state.
-    pub fn inspect<INSP: Inspector<DB>>(&mut self, mut inspector: INSP) -> EVMResult<DB::Error> {
-        if let Some(db) = self.db.as_mut() {
-            new_evm::<DB>(&mut self.env, db, Some(&mut inspector)).transact()
-        } else {
-            panic!("Database needs to be set");
-        }
-=======
     /// Modify spec id, this will create new EVM that matches this spec id.
     pub fn modify_spec_id(&mut self, spec_id: SpecId) {
         self.handler.modify_spec_id(spec_id);
->>>>>>> 11e819c3
     }
 
     /// Returns internal database and external struct.
@@ -416,12 +406,13 @@
             .ok()
     }
 
-    fn balance(&mut self, address: Address) -> Option<(U256, bool)> {
-        self.context
-            .evm
-            .balance(address)
-            .map_err(|e| self.context.evm.error = Err(e))
-            .ok()
+    fn balance(&mut self, asset_id: B256, address: Address) -> Option<(U256, bool)> {
+        self.context.evm.balance(address, asset_id)
+        // self.context
+        //     .evm
+        //     .balance(address)
+        //     .map_err(|e| self.context.evm.error = Err(e))
+        //     .ok()
     }
 
     fn code(&mut self, address: Address) -> Option<(Bytecode, bool)> {
@@ -468,13 +459,24 @@
         self.context.evm.journaled_state.log(log);
     }
 
-    fn selfdestruct(&mut self, address: Address, target: Address) -> Option<SelfDestructResult> {
-        self.context
-            .evm
-            .inner
+    fn is_tx_sender_eoa(&mut self) -> bool {
+        let caller = self.env().tx.caller;
+        self.code(caller).is_none()
+    }
+
+    fn mint(&mut self, minter: Address, sub_id: B256, amount: U256) -> bool {
+        let asset_id = asset_id_address(minter, sub_id);
+
+        self.context
             .journaled_state
-            .selfdestruct(address, target, &mut self.context.evm.inner.db)
-            .map_err(|e| self.context.evm.error = Err(e))
-            .ok()
+            .mint(minter, asset_id, amount, self.context.db)
+    }
+
+    fn burn(&mut self, burner: Address, sub_id: B256, amount: U256) -> bool {
+        let asset_id = asset_id_address(burner, sub_id);
+
+        self.context
+            .journaled_state
+            .burn(burner, asset_id, amount, self.context.db)
     }
 }