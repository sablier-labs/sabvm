--- conflicted
+++ resolved
@@ -3,12 +3,7 @@
     reverts::{AccountInfoRevert, Reverts},
     AccountRevert, AccountStatus, BundleAccount, PlainStateReverts, RevertToSlot, TransitionState,
 };
-<<<<<<< HEAD
-use alloc::collections::{BTreeMap, BTreeSet};
-use core::ops::RangeInclusive;
-=======
 use core::{mem, ops::RangeInclusive};
->>>>>>> 11e819c3
 use revm_interpreter::primitives::{
     hash_map::{self, Entry},
     AccountInfo, Address, Bytecode, HashMap, HashSet, StorageSlot, B256, KECCAK_EMPTY, U256,
@@ -521,20 +516,15 @@
                     let this = entry.get_mut();
                     self.state_size -= this.size_hint();
 
-                    // if other was destroyed. replace `this` storage with
-                    // the `other one.
-                    if other_account.was_destroyed() {
-                        this.storage = other_account.storage;
-                    } else {
-                        // otherwise extend this storage with other
-                        for (key, storage_slot) in other_account.storage {
-                            // update present value or insert storage slot.
-                            this.storage
-                                .entry(key)
-                                .or_insert(storage_slot)
-                                .present_value = storage_slot.present_value;
-                        }
+                    // extend this storage with other
+                    for (key, storage_slot) in other_account.storage {
+                        // update present value or insert storage slot.
+                        this.storage
+                            .entry(key)
+                            .or_insert(storage_slot)
+                            .present_value = storage_slot.present_value;
                     }
+
                     this.info = other_account.info;
                     this.status.transition(other_account.status);
 
@@ -573,46 +563,19 @@
                             .entry(key)
                             .or_insert(RevertToSlot::Some(value.present_value));
                     }
+
+                    // nullify `other` wipe as primary database wipe is done in `this`.
+                    if this_account.was_destroyed() {
+                        revert.wipe_storage = false;
+                    }
                 }
             }
 
             // Increment reverts size for each of the updated reverts.
             self.reverts_size += revert.size_hint();
         }
-<<<<<<< HEAD
-
-        for (address, other_account) in other.state {
-            match self.state.entry(address) {
-                hash_map::Entry::Occupied(mut entry) => {
-                    let this = entry.get_mut();
-                    self.state_size -= this.size_hint();
-
-                    // extend this storage with other
-                    for (key, storage_slot) in other_account.storage {
-                        // update present value or insert storage slot.
-                        this.storage
-                            .entry(key)
-                            .or_insert(storage_slot)
-                            .present_value = storage_slot.present_value;
-                    }
-
-                    this.info = other_account.info;
-                    this.status.transition(other_account.status);
-
-                    // Update the state size
-                    self.state_size += this.size_hint();
-                }
-                hash_map::Entry::Vacant(entry) => {
-                    // just insert if empty
-                    self.state_size += other_account.size_hint();
-                    entry.insert(other_account);
-                }
-            }
-        }
-=======
         // Extension of state
         self.extend_state(other.state);
->>>>>>> 11e819c3
         // Contract can be just extended, when counter is introduced we will take into account that.
         self.contracts.extend(other.contracts);
         // Reverts can be just extended
