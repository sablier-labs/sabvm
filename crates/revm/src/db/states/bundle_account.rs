--- conflicted
+++ resolved
@@ -216,148 +216,6 @@
                 // Do nothing for now.
                 None
             }
-<<<<<<< HEAD
-=======
-            AccountStatus::Destroyed => {
-                // clear this storage and move it to the Revert.
-                let this_storage = self.storage.drain().collect();
-                let ret = match self.status {
-                    AccountStatus::InMemoryChange | AccountStatus::Changed | AccountStatus::Loaded | AccountStatus::LoadedEmptyEIP161 => {
-                        Some(AccountRevert::new_selfdestructed(self.status, info_revert, this_storage))
-                    }
-                    AccountStatus::LoadedNotExisting => {
-                        // Do nothing as we have LoadedNotExisting -> Destroyed (It is noop)
-                        None
-                    }
-                    _ => unreachable!("Invalid transition to Destroyed account from: {self:?} to {updated_info:?} {updated_status:?}"),
-                };
-
-                if ret.is_some() {
-                    self.status = AccountStatus::Destroyed;
-                    self.info = None;
-                }
-
-                // set present to destroyed.
-                ret
-            }
-            AccountStatus::DestroyedChanged => {
-                // Previous block created account or changed.
-                // (It was destroyed on previous block or one before).
-
-                // check common pre destroy paths.
-                // If common path is there it will drain the storage.
-                if let Some(revert_state) = AccountRevert::new_selfdestructed_from_bundle(
-                    info_revert.clone(),
-                    self,
-                    &updated_storage,
-                ) {
-                    // set to destroyed and revert state.
-                    self.status = AccountStatus::DestroyedChanged;
-                    self.info = updated_info;
-                    self.storage = updated_storage;
-
-                    Some(revert_state)
-                } else {
-                    let ret = match self.status {
-                        AccountStatus::Destroyed | AccountStatus::LoadedNotExisting => {
-                            // from destroyed state new account is made
-                            Some(AccountRevert {
-                                account: AccountInfoRevert::DeleteIt,
-                                storage: previous_storage_from_update(&updated_storage),
-                                previous_status: self.status,
-                                wipe_storage: false,
-                            })
-                        }
-                        AccountStatus::DestroyedChanged => {
-                            // Account was destroyed in this transition. So we should clear present storage
-                            // and insert it inside revert.
-
-                            let previous_storage = if transition.storage_was_destroyed {
-                                let mut storage = core::mem::take(&mut self.storage)
-                                    .into_iter()
-                                    .map(|t| (t.0, RevertToSlot::Some(t.1.present_value)))
-                                    .collect::<HashMap<_, _>>();
-                                for key in updated_storage.keys() {
-                                    // as it is not existing inside Destroyed storage this means
-                                    // that previous values must be zero
-                                    storage.entry(*key).or_insert(RevertToSlot::Destroyed);
-                                }
-                                storage
-                            } else {
-                                previous_storage_from_update(&updated_storage)
-                            };
-
-                            Some(AccountRevert {
-                                account: info_revert,
-                                storage: previous_storage,
-                                previous_status: AccountStatus::DestroyedChanged,
-                                wipe_storage: false,
-                            })
-                        }
-                        AccountStatus::DestroyedAgain => {
-                            Some(AccountRevert::new_selfdestructed_again(
-                                // destroyed again will set empty account.
-                                AccountStatus::DestroyedAgain,
-                                AccountInfoRevert::DeleteIt,
-                                HashMap::default(),
-                                updated_storage.clone(),
-                            ))
-                        }
-                        _ => unreachable!("Invalid state transfer to DestroyedNew from {self:?}"),
-                    };
-                    self.status = AccountStatus::DestroyedChanged;
-                    self.info = updated_info;
-                    // extends current storage.
-                    extend_storage(&mut self.storage, updated_storage);
-
-                    ret
-                }
-            }
-            AccountStatus::DestroyedAgain => {
-                // Previous block created account
-                // (It was destroyed on previous block or one before).
-
-                // check common pre destroy paths.
-                // This will drain the storage if it is common transition.
-                let ret = if let Some(revert_state) = AccountRevert::new_selfdestructed_from_bundle(
-                    info_revert,
-                    self,
-                    &HashMap::default(),
-                ) {
-                    Some(revert_state)
-                } else {
-                    match self.status {
-                        AccountStatus::Destroyed
-                        | AccountStatus::DestroyedAgain
-                        | AccountStatus::LoadedNotExisting => {
-                            // From destroyed to destroyed again. is noop
-                            //
-                            // DestroyedAgain to DestroyedAgain is noop
-                            //
-                            // From LoadedNotExisting to DestroyedAgain
-                            // is noop as account is destroyed again
-                            None
-                        }
-                        AccountStatus::DestroyedChanged => {
-                            // From destroyed changed to destroyed again.
-                            Some(AccountRevert::new_selfdestructed_again(
-                                // destroyed again will set empty account.
-                                AccountStatus::DestroyedChanged,
-                                AccountInfoRevert::RevertTo(self.info.clone().unwrap_or_default()),
-                                self.storage.drain().collect(),
-                                HashMap::default(),
-                            ))
-                        }
-                        _ => unreachable!("Invalid state to DestroyedAgain from {self:?}"),
-                    }
-                };
-                // set to destroyed and revert state.
-                self.status = AccountStatus::DestroyedAgain;
-                self.info = None;
-                self.storage.clear();
-                ret
-            }
->>>>>>> 11e819c3
         };
 
         account_revert.and_then(|acc| if acc.is_empty() { None } else { Some(acc) })
