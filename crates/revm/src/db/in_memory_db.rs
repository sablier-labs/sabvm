--- conflicted
+++ resolved
@@ -1,15 +1,11 @@
 use super::{DatabaseCommit, DatabaseRef, EmptyDB};
 use crate::primitives::{
-    hash_map::Entry, Account, AccountInfo, Address, Bytecode, HashMap, Log, B256, KECCAK_EMPTY,
+    init_balances, hash_map::Entry, Account, AccountInfo, Address, Bytecode, HashMap, Log, B256, KECCAK_EMPTY,
     U256,
 };
 use crate::Database;
 use core::convert::Infallible;
-<<<<<<< HEAD
-use revm_interpreter::primitives::init_balances;
-=======
 use std::vec::Vec;
->>>>>>> 11e819c3
 
 /// A [Database] implementation that stores all state changes in memory.
 pub type InMemoryDB = CacheDB<EmptyDB>;
