--- conflicted
+++ resolved
@@ -6,13 +6,8 @@
 
 use crate::{
     inspectors::GasInspector,
-<<<<<<< HEAD
-    interpreter::{opcode, CallInputs, CreateInputs, Interpreter, InterpreterResult},
-    primitives::Address,
-=======
     interpreter::{opcode, CallInputs, CreateInputs, Interpreter},
     primitives::{Address, U256},
->>>>>>> 11e819c3
     Database, EvmContext, Inspector,
 };
 
@@ -113,8 +108,6 @@
 
 #[cfg(test)]
 mod test {
-<<<<<<< HEAD
-=======
     use crate::{
         inspector_handle_register,
         inspectors::CustomPrintTracer,
@@ -122,36 +115,9 @@
         Evm, InMemoryDB,
     };
 
->>>>>>> 11e819c3
     #[test]
     fn gas_calculation_underflow() {
-<<<<<<< HEAD
         use crate::primitives::{address, bytes, init_balances, Asset, B256, BASE_ASSET_ID, U256};
-
-        // https://github.com/bluealloy/revm/issues/277
-        // checks this use case
-        let mut evm = crate::new();
-        let mut database = crate::InMemoryDB::default();
-        let code = bytes!("5b597fb075978b6c412c64d169d56d839a8fe01b3f4607ed603b2c78917ce8be1430fe6101e8527ffe64706ecad72a2f5c97a95e006e279dc57081902029ce96af7edae5de116fec610208527f9fc1ef09d4dd80683858ae3ea18869fe789ddc365d8d9d800e26c9872bac5e5b6102285260276102485360d461024953601661024a53600e61024b53607d61024c53600961024d53600b61024e5360b761024f5360596102505360796102515360a061025253607261025353603a6102545360fb61025553601261025653602861025753600761025853606f61025953601761025a53606161025b53606061025c5360a661025d53602b61025e53608961025f53607a61026053606461026153608c6102625360806102635360d56102645360826102655360ae61026653607f6101e8610146610220677a814b184591c555735fdcca53617f4d2b9134b29090c87d01058e27e962047654f259595947443b1b816b65cdb6277f4b59c10a36f4e7b8658f5a5e6f5561");
-
-        let acc_info = crate::primitives::AccountInfo {
-            balances: init_balances("0x100c5d668240db8e00".parse().unwrap()),
-            code_hash: crate::primitives::keccak256(&code),
-            code: Some(crate::primitives::Bytecode::new_raw(code.clone())),
-            nonce: 1,
-        };
-        let callee = address!("5fdcca53617f4d2b9134b29090c87d01058e27e9");
-        database.insert_account_info(callee, acc_info);
-        evm.database(database);
-        evm.env.tx.caller = address!("5fdcca53617f4d2b9134b29090c87d01058e27e0");
-        evm.env.tx.transact_to = crate::primitives::TransactTo::Call(callee);
-        evm.env.tx.data = crate::primitives::Bytes::new();
-        evm.env.tx.transferred_assets = vec![Asset {
-            id: B256::from(BASE_ASSET_ID),
-            amount: U256::ZERO,
-        }];
-        let _ = evm.inspect_commit(super::CustomPrintTracer::default());
-=======
         let callee = address!("5fdcca53617f4d2b9134b29090c87d01058e27e9");
 
         // https://github.com/bluealloy/revm/issues/277
@@ -180,6 +146,5 @@
             .build();
 
         evm.transact().expect("Transaction to work");
->>>>>>> 11e819c3
     }
 }