--- conflicted
+++ resolved
@@ -1,10 +1,6 @@
 use crate::{
     interpreter::{CallInputs, CreateInputs, Interpreter},
-<<<<<<< HEAD
-    primitives::{db::Database, Address, Bytes, B256},
-=======
     primitives::{db::Database, Address, Log, U256},
->>>>>>> 11e819c3
     EvmContext,
 };
 use auto_impl::auto_impl;
