--- conflicted
+++ resolved
@@ -2,10 +2,7 @@
     utilities::{bool_to_bytes32, right_pad},
     Address, Error, Precompile, PrecompileResult, PrecompileWithAddress,
 };
-<<<<<<< HEAD
-=======
 use bn::{AffineG1, AffineG2, Fq, Fq2, Group, Gt, G1, G2};
->>>>>>> 11e819c3
 
 pub mod add {
     use super::*;
