<<<<<<< HEAD
use core::cmp::min;

/// Get an array from the data, if data does not contain `start` to `len` bytes, add right padding with
/// zeroes
#[inline(always)]
pub fn get_right_padded<const S: usize>(data: &[u8], offset: usize) -> [u8; S] {
    let mut padded = [0; S];
    let start = min(offset, data.len());
    let end = min(start.saturating_add(S), data.len());
    padded[..end - start].copy_from_slice(&data[start..end]);
    padded
}

/// Get a vector of the data, if data does not contain the slice of `start` to `len`, right pad missing
/// part with zeroes
#[inline(always)]
pub fn get_right_padded_vec(data: &[u8], offset: usize, len: usize) -> Vec<u8> {
    let mut padded = vec![0; len];
    let start = min(offset, data.len());
    let end = min(start.saturating_add(len), data.len());
    padded[..end - start].copy_from_slice(&data[start..end]);
    padded
}

/// Left padding until `len`. If data is more then len, truncate the right most bytes.
#[inline(always)]
pub fn left_padding<const S: usize>(data: &[u8]) -> [u8; S] {
    let mut padded = [0; S];
    let end = min(S, data.len());
    padded[S - end..].copy_from_slice(&data[..end]);
    padded
}

/// Left padding until `len`. If data is more then len, truncate the right most bytes.
#[inline(always)]
pub fn left_padding_vec(data: &[u8], len: usize) -> Vec<u8> {
    let mut padded = vec![0; len];
    let end = min(len, data.len());
    padded[len - end..].copy_from_slice(&data[..end]);
    padded
=======
use revm_primitives::{b256, Bytes, B256};
use std::borrow::Cow;

/// Right-pads the given slice at `offset` with zeroes until `LEN`.
///
/// Returns the first `LEN` bytes if it does not need padding.
#[inline]
pub fn right_pad_with_offset<const LEN: usize>(data: &[u8], offset: usize) -> Cow<'_, [u8; LEN]> {
    right_pad(data.get(offset..).unwrap_or_default())
}

/// Right-pads the given slice at `offset` with zeroes until `len`.
///
/// Returns the first `len` bytes if it does not need padding.
#[inline]
pub fn right_pad_with_offset_vec(data: &[u8], offset: usize, len: usize) -> Cow<'_, [u8]> {
    right_pad_vec(data.get(offset..).unwrap_or_default(), len)
}

/// Right-pads the given slice with zeroes until `LEN`.
///
/// Returns the first `LEN` bytes if it does not need padding.
#[inline]
pub fn right_pad<const LEN: usize>(data: &[u8]) -> Cow<'_, [u8; LEN]> {
    if let Some(data) = data.get(..LEN) {
        Cow::Borrowed(data.try_into().unwrap())
    } else {
        let mut padded = [0; LEN];
        padded[..data.len()].copy_from_slice(data);
        Cow::Owned(padded)
    }
}

/// Right-pads the given slice with zeroes until `len`.
///
/// Returns the first `len` bytes if it does not need padding.
#[inline]
pub fn right_pad_vec(data: &[u8], len: usize) -> Cow<'_, [u8]> {
    if let Some(data) = data.get(..len) {
        Cow::Borrowed(data)
    } else {
        let mut padded = vec![0; len];
        padded[..data.len()].copy_from_slice(data);
        Cow::Owned(padded)
    }
}

/// Left-pads the given slice with zeroes until `LEN`.
///
/// Returns the first `LEN` bytes if it does not need padding.
#[inline]
pub fn left_pad<const LEN: usize>(data: &[u8]) -> Cow<'_, [u8; LEN]> {
    if let Some(data) = data.get(..LEN) {
        Cow::Borrowed(data.try_into().unwrap())
    } else {
        let mut padded = [0; LEN];
        padded[LEN - data.len()..].copy_from_slice(data);
        Cow::Owned(padded)
    }
}

/// Left-pads the given slice with zeroes until `len`.
///
/// Returns the first `len` bytes if it does not need padding.
#[inline]
pub fn left_pad_vec(data: &[u8], len: usize) -> Cow<'_, [u8]> {
    if let Some(data) = data.get(..len) {
        Cow::Borrowed(data)
    } else {
        let mut padded = vec![0; len];
        padded[len - data.len()..].copy_from_slice(data);
        Cow::Owned(padded)
    }
}

/// Converts a boolean to a left-padded 32-byte `Bytes` value.
///
/// This is optimized to not allocate at runtime by using 2 static arrays.
#[inline]
pub const fn bool_to_bytes32(value: bool) -> Bytes {
    Bytes::from_static(&bool_to_b256(value).0)
}

/// Converts a boolean to a left-padded `B256` value.
///
/// This is optimized to not allocate at runtime by using 2 static arrays.
#[inline]
pub const fn bool_to_b256(value: bool) -> &'static B256 {
    const TRUE: &B256 = &b256!("0000000000000000000000000000000000000000000000000000000000000001");
    const FALSE: &B256 = &b256!("0000000000000000000000000000000000000000000000000000000000000000");
    if value {
        TRUE
    } else {
        FALSE
    }
}

#[cfg(test)]
mod tests {
    use super::*;

    #[test]
    fn get_with_right_padding() {
        let data = [1, 2, 3, 4];
        let padded = right_pad_with_offset::<8>(&data, 4);
        assert!(matches!(padded, Cow::Owned(_)));
        assert_eq!(padded[..], [0, 0, 0, 0, 0, 0, 0, 0]);
        let padded = right_pad_with_offset_vec(&data, 4, 8);
        assert!(matches!(padded, Cow::Owned(_)));
        assert_eq!(padded[..], [0, 0, 0, 0, 0, 0, 0, 0]);

        let data = [1, 2, 3, 4, 5, 6, 7, 8];
        let padded = right_pad_with_offset::<8>(&data, 0);
        assert!(matches!(padded, Cow::Borrowed(_)));
        assert_eq!(padded[..], [1, 2, 3, 4, 5, 6, 7, 8]);
        let padded = right_pad_with_offset_vec(&data, 0, 8);
        assert!(matches!(padded, Cow::Borrowed(_)));
        assert_eq!(padded[..], [1, 2, 3, 4, 5, 6, 7, 8]);

        let data = [1, 2, 3, 4, 5, 6, 7, 8];
        let padded = right_pad_with_offset::<8>(&data, 4);
        assert!(matches!(padded, Cow::Owned(_)));
        assert_eq!(padded[..], [5, 6, 7, 8, 0, 0, 0, 0]);
        let padded = right_pad_with_offset_vec(&data, 4, 8);
        assert!(matches!(padded, Cow::Owned(_)));
        assert_eq!(padded[..], [5, 6, 7, 8, 0, 0, 0, 0]);
    }

    #[test]
    fn right_padding() {
        let data = [1, 2, 3, 4];
        let padded = right_pad::<8>(&data);
        assert!(matches!(padded, Cow::Owned(_)));
        assert_eq!(padded[..], [1, 2, 3, 4, 0, 0, 0, 0]);
        let padded = right_pad_vec(&data, 8);
        assert!(matches!(padded, Cow::Owned(_)));
        assert_eq!(padded[..], [1, 2, 3, 4, 0, 0, 0, 0]);

        let data = [1, 2, 3, 4, 5, 6, 7, 8, 9, 10];
        let padded = right_pad::<8>(&data);
        assert!(matches!(padded, Cow::Borrowed(_)));
        assert_eq!(padded[..], [1, 2, 3, 4, 5, 6, 7, 8]);
        let padded = right_pad_vec(&data, 8);
        assert!(matches!(padded, Cow::Borrowed(_)));
        assert_eq!(padded[..], [1, 2, 3, 4, 5, 6, 7, 8]);
    }

    #[test]
    fn left_padding() {
        let data = [1, 2, 3, 4];
        let padded = left_pad::<8>(&data);
        assert!(matches!(padded, Cow::Owned(_)));
        assert_eq!(padded[..], [0, 0, 0, 0, 1, 2, 3, 4]);
        let padded = left_pad_vec(&data, 8);
        assert!(matches!(padded, Cow::Owned(_)));
        assert_eq!(padded[..], [0, 0, 0, 0, 1, 2, 3, 4]);

        let data = [1, 2, 3, 4, 5, 6, 7, 8, 9, 10];
        let padded = left_pad::<8>(&data);
        assert!(matches!(padded, Cow::Borrowed(_)));
        assert_eq!(padded[..], [1, 2, 3, 4, 5, 6, 7, 8]);
        let padded = left_pad_vec(&data, 8);
        assert!(matches!(padded, Cow::Borrowed(_)));
        assert_eq!(padded[..], [1, 2, 3, 4, 5, 6, 7, 8]);
    }

    #[test]
    fn bool2bytes() {
        let f = bool_to_bytes32(false);
        assert_eq!(f[..], [0; 32]);
        let t = bool_to_bytes32(true);
        assert_eq!(t.len(), 32);
        assert_eq!(t[..31], [0; 31]);
        assert_eq!(t[31], 1);
    }
>>>>>>> 11e819c3
}<|MERGE_RESOLUTION|>--- conflicted
+++ resolved
@@ -1,45 +1,3 @@
-<<<<<<< HEAD
-use core::cmp::min;
-
-/// Get an array from the data, if data does not contain `start` to `len` bytes, add right padding with
-/// zeroes
-#[inline(always)]
-pub fn get_right_padded<const S: usize>(data: &[u8], offset: usize) -> [u8; S] {
-    let mut padded = [0; S];
-    let start = min(offset, data.len());
-    let end = min(start.saturating_add(S), data.len());
-    padded[..end - start].copy_from_slice(&data[start..end]);
-    padded
-}
-
-/// Get a vector of the data, if data does not contain the slice of `start` to `len`, right pad missing
-/// part with zeroes
-#[inline(always)]
-pub fn get_right_padded_vec(data: &[u8], offset: usize, len: usize) -> Vec<u8> {
-    let mut padded = vec![0; len];
-    let start = min(offset, data.len());
-    let end = min(start.saturating_add(len), data.len());
-    padded[..end - start].copy_from_slice(&data[start..end]);
-    padded
-}
-
-/// Left padding until `len`. If data is more then len, truncate the right most bytes.
-#[inline(always)]
-pub fn left_padding<const S: usize>(data: &[u8]) -> [u8; S] {
-    let mut padded = [0; S];
-    let end = min(S, data.len());
-    padded[S - end..].copy_from_slice(&data[..end]);
-    padded
-}
-
-/// Left padding until `len`. If data is more then len, truncate the right most bytes.
-#[inline(always)]
-pub fn left_padding_vec(data: &[u8], len: usize) -> Vec<u8> {
-    let mut padded = vec![0; len];
-    let end = min(len, data.len());
-    padded[len - end..].copy_from_slice(&data[..end]);
-    padded
-=======
 use revm_primitives::{b256, Bytes, B256};
 use std::borrow::Cow;
 
@@ -215,5 +173,4 @@
         assert_eq!(t[..31], [0; 31]);
         assert_eq!(t[31], 1);
     }
->>>>>>> 11e819c3
 }