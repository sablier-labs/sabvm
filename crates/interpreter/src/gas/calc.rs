use super::constants::*;
<<<<<<< HEAD
use crate::primitives::{Address, Asset, Spec, SpecId::*, U256};
=======
use crate::inner_models::SelfDestructResult;
use crate::primitives::{Address, SpecId, U256};
use std::vec::Vec;

/// `const` Option `?`.
macro_rules! tri {
    ($e:expr) => {
        match $e {
            Some(v) => v,
            None => return None,
        }
    };
}

/// `const` unwrap.
macro_rules! opt_unwrap {
    ($e:expr) => {
        match $e {
            Some(v) => v,
            None => panic!("unwrap failed"),
        }
    };
}
>>>>>>> 11e819c3

/// `SSTORE` opcode refund calculation.
#[allow(clippy::collapsible_else_if)]
pub fn sstore_refund(spec_id: SpecId, original: U256, current: U256, new: U256) -> i64 {
    if spec_id.is_enabled_in(SpecId::ISTANBUL) {
        // EIP-3529: Reduction in refunds
        let sstore_clears_schedule = if spec_id.is_enabled_in(SpecId::LONDON) {
            (SSTORE_RESET - COLD_SLOAD_COST + ACCESS_LIST_STORAGE_KEY) as i64
        } else {
            REFUND_SSTORE_CLEARS
        };
        if current == new {
            0
        } else {
            if original == current && new == U256::ZERO {
                sstore_clears_schedule
            } else {
                let mut refund = 0;

                if original != U256::ZERO {
                    if current == U256::ZERO {
                        refund -= sstore_clears_schedule;
                    } else if new == U256::ZERO {
                        refund += sstore_clears_schedule;
                    }
                }

                if original == new {
                    let (gas_sstore_reset, gas_sload) = if spec_id.is_enabled_in(SpecId::BERLIN) {
                        (SSTORE_RESET - COLD_SLOAD_COST, WARM_STORAGE_READ_COST)
                    } else {
                        (SSTORE_RESET, sload_cost(spec_id, false))
                    };
                    if original == U256::ZERO {
                        refund += (SSTORE_SET - gas_sload) as i64;
                    } else {
                        refund += (gas_sstore_reset - gas_sload) as i64;
                    }
                }

                refund
            }
        }
    } else {
        if current != U256::ZERO && new == U256::ZERO {
            REFUND_SSTORE_CLEARS
        } else {
            0
        }
    }
}

/// `CREATE2` opcode cost calculation.
#[inline]
pub const fn create2_cost(len: u64) -> Option<u64> {
    let sha_addup_base = len.div_ceil(32);
    let sha_addup = tri!(KECCAK256WORD.checked_mul(sha_addup_base));
    CREATE.checked_add(sha_addup)
}

#[inline]
fn log2floor(value: U256) -> u64 {
    assert!(value != U256::ZERO);
    let mut l: u64 = 256;
    for i in 0..4 {
        let i = 3 - i;
        if value.as_limbs()[i] == 0u64 {
            l -= 64;
        } else {
            l -= value.as_limbs()[i].leading_zeros() as u64;
            if l == 0 {
                return l;
            } else {
                return l - 1;
            }
        }
    }
    l
}

/// `EXP` opcode cost calculation.
#[inline]
pub fn exp_cost(spec_id: SpecId, power: U256) -> Option<u64> {
    if power == U256::ZERO {
        Some(EXP)
    } else {
        // EIP-160: EXP cost increase
        let gas_byte = U256::from(if spec_id.is_enabled_in(SpecId::SPURIOUS_DRAGON) {
            50
        } else {
            10
        });
        let gas = U256::from(EXP)
            .checked_add(gas_byte.checked_mul(U256::from(log2floor(power) / 8 + 1))?)?;

        u64::try_from(gas).ok()
    }
}

/// `*COPY` opcodes cost calculation.
#[inline]
pub const fn verylowcopy_cost(len: u64) -> Option<u64> {
    VERYLOW.checked_add(tri!(cost_per_word(len, COPY)))
}

/// `EXTCODECOPY` opcode cost calculation.
#[inline]
<<<<<<< HEAD
pub fn extcodecopy_cost<SPEC: Spec>(len: u64, is_cold: bool) -> Option<u64> {
    let base_gas: u64 = if SPEC::enabled(BERLIN) {
=======
pub const fn extcodecopy_cost(spec_id: SpecId, len: u64, is_cold: bool) -> Option<u64> {
    let base_gas = if spec_id.is_enabled_in(SpecId::BERLIN) {
>>>>>>> 11e819c3
        if is_cold {
            COLD_ACCOUNT_ACCESS_COST
        } else {
            WARM_STORAGE_READ_COST
        }
    } else if spec_id.is_enabled_in(SpecId::TANGERINE) {
        700
    } else {
        20
    };
<<<<<<< HEAD

    let wordd = len / 32;
    let wordr = len % 32;
    base_gas.checked_add(COPY.checked_mul(if wordr == 0 { wordd } else { wordd + 1 })?)
=======
    base_gas.checked_add(tri!(cost_per_word(len, COPY)))
>>>>>>> 11e819c3
}

/// `BALANCE` opcode cost calculation.
#[inline]
pub const fn account_access_gas(spec_id: SpecId, is_cold: bool) -> u64 {
    if spec_id.is_enabled_in(SpecId::BERLIN) {
        if is_cold {
            COLD_ACCOUNT_ACCESS_COST
        } else {
            WARM_STORAGE_READ_COST
        }
    } else if spec_id.is_enabled_in(SpecId::ISTANBUL) {
        700
    } else {
        20
    }
}

/// `LOG` opcode cost calculation.
#[inline]
pub const fn log_cost(n: u8, len: u64) -> Option<u64> {
    tri!(LOG.checked_add(tri!(LOGDATA.checked_mul(len)))).checked_add(LOGTOPIC * n as u64)
}

/// `KECCAK256` opcode cost calculation.
#[inline]
pub const fn keccak256_cost(len: u64) -> Option<u64> {
    KECCAK256.checked_add(tri!(cost_per_word(len, KECCAK256WORD)))
}

/// Cost for memory length. `ceil(len / 32) * multiple`.
#[inline]
pub const fn cost_per_word(len: u64, multiple: u64) -> Option<u64> {
    len.div_ceil(32).checked_mul(multiple)
}

/// EIP-3860: Limit and meter initcode
///
/// Apply extra gas cost of 2 for every 32-byte chunk of initcode.
///
/// This cannot overflow as the initcode length is assumed to be checked.
#[inline]
pub const fn initcode_cost(len: u64) -> u64 {
    opt_unwrap!(cost_per_word(len, INITCODE_WORD_COST))
}

/// `SLOAD` opcode cost calculation.
#[inline]
pub const fn sload_cost(spec_id: SpecId, is_cold: bool) -> u64 {
    if spec_id.is_enabled_in(SpecId::BERLIN) {
        if is_cold {
            COLD_SLOAD_COST
        } else {
            WARM_STORAGE_READ_COST
        }
    } else if spec_id.is_enabled_in(SpecId::ISTANBUL) {
        // EIP-1884: Repricing for trie-size-dependent opcodes
        INSTANBUL_SLOAD_GAS
    } else if spec_id.is_enabled_in(SpecId::TANGERINE) {
        // EIP-150: Gas cost changes for IO-heavy operations
        200
    } else {
        50
    }
}

/// `SSTORE` opcode cost calculation.
#[inline]
pub fn sstore_cost(
    spec_id: SpecId,
    original: U256,
    current: U256,
    new: U256,
    gas: u64,
    is_cold: bool,
) -> Option<u64> {
    // EIP-1706 Disable SSTORE with gasleft lower than call stipend
    if spec_id.is_enabled_in(SpecId::ISTANBUL) && gas <= CALL_STIPEND {
        return None;
    }

    if spec_id.is_enabled_in(SpecId::BERLIN) {
        // Berlin specification logic
        let mut gas_cost = istanbul_sstore_cost::<WARM_STORAGE_READ_COST, WARM_SSTORE_RESET>(
            original, current, new,
        );

        if is_cold {
            gas_cost += COLD_SLOAD_COST;
        }
        Some(gas_cost)
    } else if spec_id.is_enabled_in(SpecId::ISTANBUL) {
        // Istanbul logic
        Some(istanbul_sstore_cost::<INSTANBUL_SLOAD_GAS, SSTORE_RESET>(
            original, current, new,
        ))
    } else {
        // Frontier logic
        Some(frontier_sstore_cost(current, new))
    }
}

/// EIP-2200: Structured Definitions for Net Gas Metering
#[inline]
fn istanbul_sstore_cost<const SLOAD_GAS: u64, const SSTORE_RESET_GAS: u64>(
    original: U256,
    current: U256,
    new: U256,
) -> u64 {
    if new == current {
        SLOAD_GAS
    } else if original == current && original == U256::ZERO {
        SSTORE_SET
    } else if original == current {
        SSTORE_RESET_GAS
    } else {
        SLOAD_GAS
    }
}

<<<<<<< HEAD
pub fn call_cost<SPEC: Spec>(
    transfers_value: bool,
    is_new: bool,
    is_cold: bool,
    is_call_or_callcode: bool,
    is_call_or_staticcall: bool,
) -> u64 {
    let call_gas = if SPEC::enabled(BERLIN) {
=======
/// Frontier sstore cost just had two cases set and reset values.
#[inline]
fn frontier_sstore_cost(current: U256, new: U256) -> u64 {
    if current == U256::ZERO && new != U256::ZERO {
        SSTORE_SET
    } else {
        SSTORE_RESET
    }
}

/// `SELFDESTRUCT` opcode cost calculation.
#[inline]
pub const fn selfdestruct_cost(spec_id: SpecId, res: SelfDestructResult) -> u64 {
    // EIP-161: State trie clearing (invariant-preserving alternative)
    let should_charge_topup = if spec_id.is_enabled_in(SpecId::SPURIOUS_DRAGON) {
        res.had_value && !res.target_exists
    } else {
        !res.target_exists
    };

    // EIP-150: Gas cost changes for IO-heavy operations
    let selfdestruct_gas_topup = if spec_id.is_enabled_in(SpecId::TANGERINE) && should_charge_topup
    {
        25000
    } else {
        0
    };

    // EIP-150: Gas cost changes for IO-heavy operations
    let selfdestruct_gas = if spec_id.is_enabled_in(SpecId::TANGERINE) {
        5000
    } else {
        0
    };

    let mut gas = selfdestruct_gas + selfdestruct_gas_topup;
    if spec_id.is_enabled_in(SpecId::BERLIN) && res.is_cold {
        gas += COLD_ACCOUNT_ACCESS_COST
    }
    gas
}

/// Basic `CALL` opcode cost calculation, see [`call_cost`].
#[inline]
pub const fn call_gas(spec_id: SpecId, is_cold: bool) -> u64 {
    if spec_id.is_enabled_in(SpecId::BERLIN) {
>>>>>>> 11e819c3
        if is_cold {
            COLD_ACCOUNT_ACCESS_COST
        } else {
            WARM_STORAGE_READ_COST
        }
    } else if spec_id.is_enabled_in(SpecId::TANGERINE) {
        // EIP-150: Gas cost changes for IO-heavy operations
        700
    } else {
        40
    }
}

/// `CALL` opcode cost calculation.
#[inline]
pub const fn call_cost(
    spec_id: SpecId,
    transfers_value: bool,
    is_new: bool,
    is_cold: bool,
    is_call_or_callcode: bool,
    is_call_or_staticcall: bool,
) -> u64 {
    call_gas(spec_id, is_cold)
        + xfer_cost(is_call_or_callcode, transfers_value)
        + new_cost(spec_id, is_call_or_staticcall, is_new, transfers_value)
}

#[inline]
const fn xfer_cost(is_call_or_callcode: bool, transfers_value: bool) -> u64 {
    if is_call_or_callcode && transfers_value {
        CALLVALUES
    } else {
        0
    }
}

#[inline]
<<<<<<< HEAD
fn new_cost<SPEC: Spec>(is_call_or_staticcall: bool, is_new: bool, transfers_value: bool) -> u64 {
    if !is_call_or_staticcall || !is_new {
        return 0;
    }

    // EIP-161: State trie clearing (invariant-preserving alternative)
    if SPEC::enabled(SPURIOUS_DRAGON) && !transfers_value {
        return 0;
    }

=======
const fn new_cost(
    spec_id: SpecId,
    is_call_or_staticcall: bool,
    is_new: bool,
    transfers_value: bool,
) -> u64 {
    if !is_call_or_staticcall || !is_new {
        return 0;
    }

    // EIP-161: State trie clearing (invariant-preserving alternative)
    if spec_id.is_enabled_in(SpecId::SPURIOUS_DRAGON) && !transfers_value {
        return 0;
    }

>>>>>>> 11e819c3
    NEWACCOUNT
}

/// Memory expansion cost calculation.
#[inline]
pub const fn memory_gas(a: usize) -> u64 {
    let a = a as u64;
    MEMORY
        .saturating_mul(a)
        .saturating_add(a.saturating_mul(a) / 512)
}

#[inline]
pub fn mint_cost<SPEC: Spec>() -> Option<u64> {
    Some(MINT_ASSETS)
}

#[inline]
pub fn burn_cost<SPEC: Spec>() -> Option<u64> {
    Some(BURN_ASSETS)
}

/// Initial gas that is deducted for transaction to be included.
<<<<<<< HEAD
/// Initial gas contains initial stipend gas, gas for access list and input data, and gas for transferred MNAs.
pub fn initial_tx_gas<SPEC: Spec>(
=======
/// Initial gas contains initial stipend gas, gas for access list and input data.
pub fn validate_initial_tx_gas(
    spec_id: SpecId,
>>>>>>> 11e819c3
    input: &[u8],
    is_create: bool,
    access_list: &[(Address, Vec<U256>)],
    transferred_assets: &[Asset],
) -> u64 {
    let mut initial_gas = 0;
    let zero_data_len = input.iter().filter(|v| **v == 0).count() as u64;
    let non_zero_data_len = input.len() as u64 - zero_data_len;

    // initdate stipend
    initial_gas += zero_data_len * TRANSACTION_ZERO_DATA;
    // EIP-2028: Transaction data gas cost reduction
    initial_gas += non_zero_data_len
        * if spec_id.is_enabled_in(SpecId::ISTANBUL) {
            16
        } else {
            68
        };

    // get number of access list account and storages.
    if spec_id.is_enabled_in(SpecId::BERLIN) {
        let accessed_slots = access_list
            .iter()
            .fold(0, |slot_count, (_, slots)| slot_count + slots.len() as u64);
        initial_gas += access_list.len() as u64 * ACCESS_LIST_ADDRESS;
        initial_gas += accessed_slots * ACCESS_LIST_STORAGE_KEY;
    }

    // base stipend
    initial_gas += if is_create {
        if spec_id.is_enabled_in(SpecId::HOMESTEAD) {
            // EIP-2: Homestead Hard-fork Changes
            53000
        } else {
            21000
        }
    } else {
        21000
    };

    // EIP-3860: Limit and meter initcode
    // Initcode stipend for bytecode analysis
    if spec_id.is_enabled_in(SpecId::SHANGHAI) && is_create {
        initial_gas += initcode_cost(input.len() as u64)
    }

    // gas cost of transferring the Native Assets
    if !transferred_assets.is_empty() {
        initial_gas += transferred_assets.len() as u64 * TRANSFERRED_ASSET;
    }

    initial_gas
}<|MERGE_RESOLUTION|>--- conflicted
+++ resolved
@@ -1,9 +1,6 @@
 use super::constants::*;
-<<<<<<< HEAD
-use crate::primitives::{Address, Asset, Spec, SpecId::*, U256};
-=======
 use crate::inner_models::SelfDestructResult;
-use crate::primitives::{Address, SpecId, U256};
+use crate::primitives::{Address, Asset, SpecId, U256};
 use std::vec::Vec;
 
 /// `const` Option `?`.
@@ -25,7 +22,6 @@
         }
     };
 }
->>>>>>> 11e819c3
 
 /// `SSTORE` opcode refund calculation.
 #[allow(clippy::collapsible_else_if)]
@@ -133,13 +129,8 @@
 
 /// `EXTCODECOPY` opcode cost calculation.
 #[inline]
-<<<<<<< HEAD
-pub fn extcodecopy_cost<SPEC: Spec>(len: u64, is_cold: bool) -> Option<u64> {
-    let base_gas: u64 = if SPEC::enabled(BERLIN) {
-=======
 pub const fn extcodecopy_cost(spec_id: SpecId, len: u64, is_cold: bool) -> Option<u64> {
     let base_gas = if spec_id.is_enabled_in(SpecId::BERLIN) {
->>>>>>> 11e819c3
         if is_cold {
             COLD_ACCOUNT_ACCESS_COST
         } else {
@@ -150,14 +141,7 @@
     } else {
         20
     };
-<<<<<<< HEAD
-
-    let wordd = len / 32;
-    let wordr = len % 32;
-    base_gas.checked_add(COPY.checked_mul(if wordr == 0 { wordd } else { wordd + 1 })?)
-=======
     base_gas.checked_add(tri!(cost_per_word(len, COPY)))
->>>>>>> 11e819c3
 }
 
 /// `BALANCE` opcode cost calculation.
@@ -278,16 +262,6 @@
     }
 }
 
-<<<<<<< HEAD
-pub fn call_cost<SPEC: Spec>(
-    transfers_value: bool,
-    is_new: bool,
-    is_cold: bool,
-    is_call_or_callcode: bool,
-    is_call_or_staticcall: bool,
-) -> u64 {
-    let call_gas = if SPEC::enabled(BERLIN) {
-=======
 /// Frontier sstore cost just had two cases set and reset values.
 #[inline]
 fn frontier_sstore_cost(current: U256, new: U256) -> u64 {
@@ -334,7 +308,6 @@
 #[inline]
 pub const fn call_gas(spec_id: SpecId, is_cold: bool) -> u64 {
     if spec_id.is_enabled_in(SpecId::BERLIN) {
->>>>>>> 11e819c3
         if is_cold {
             COLD_ACCOUNT_ACCESS_COST
         } else {
@@ -373,18 +346,6 @@
 }
 
 #[inline]
-<<<<<<< HEAD
-fn new_cost<SPEC: Spec>(is_call_or_staticcall: bool, is_new: bool, transfers_value: bool) -> u64 {
-    if !is_call_or_staticcall || !is_new {
-        return 0;
-    }
-
-    // EIP-161: State trie clearing (invariant-preserving alternative)
-    if SPEC::enabled(SPURIOUS_DRAGON) && !transfers_value {
-        return 0;
-    }
-
-=======
 const fn new_cost(
     spec_id: SpecId,
     is_call_or_staticcall: bool,
@@ -400,7 +361,6 @@
         return 0;
     }
 
->>>>>>> 11e819c3
     NEWACCOUNT
 }
 
@@ -414,24 +374,19 @@
 }
 
 #[inline]
-pub fn mint_cost<SPEC: Spec>() -> Option<u64> {
+pub fn mint_cost<SPEC: SpecId>() -> Option<u64> {
     Some(MINT_ASSETS)
 }
 
 #[inline]
-pub fn burn_cost<SPEC: Spec>() -> Option<u64> {
+pub fn burn_cost<SPEC: SpecId>() -> Option<u64> {
     Some(BURN_ASSETS)
 }
 
 /// Initial gas that is deducted for transaction to be included.
-<<<<<<< HEAD
-/// Initial gas contains initial stipend gas, gas for access list and input data, and gas for transferred MNAs.
-pub fn initial_tx_gas<SPEC: Spec>(
-=======
-/// Initial gas contains initial stipend gas, gas for access list and input data.
+/// Initial gas contains initial stipend gas, gas for access list and input data  and gas for transferred MNAs.
 pub fn validate_initial_tx_gas(
     spec_id: SpecId,
->>>>>>> 11e819c3
     input: &[u8],
     is_create: bool,
     access_list: &[(Address, Vec<U256>)],
