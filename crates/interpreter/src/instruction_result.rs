use crate::primitives::{HaltReason, OutOfGasError, SuccessReason};

#[repr(u8)]
#[derive(Clone, Copy, Debug, Default, PartialEq, Eq, Hash)]
#[cfg_attr(feature = "serde", derive(serde::Serialize, serde::Deserialize))]
pub enum InstructionResult {
    // success codes
    #[default]
    Continue = 0x00,
    Stop,
    Return,

    // revert codes
    Revert = 0x10, // revert opcode
    CallTooDeep,
    OutOfFunds,

    // Actions
    CallOrCreate = 0x20,

    // error codes
    OutOfGas = 0x50,
    MemoryOOG,
    MemoryLimitOOG,
    PrecompileOOG,
    InvalidOperandOOG,
    OpcodeNotFound,
    CallNotAllowedInsideStatic,
    StateChangeDuringStaticCall,
    InvalidFEOpcode,
    InvalidJump,
    NotActivated,
    StackUnderflow,
    StackOverflow,
    OutOfOffset,
    CreateCollision,
    OverflowPayment,
    PrecompileError,
    NonceOverflow,
    UnauthorizedCaller,
    /// Create init code size exceeds limit (runtime).
    CreateContractSizeLimit,
    /// Error on created contract that begins with EF
    CreateContractStartingWithEF,
    /// EIP-3860: Limit and meter initcode. Initcode size limit exceeded.
    CreateInitCodeSizeLimit,

    /// Fatal external error. Returned by database.
    FatalExternalError,
}

impl From<SuccessReason> for InstructionResult {
    fn from(value: SuccessReason) -> Self {
        match value {
            SuccessReason::Return => InstructionResult::Return,
            SuccessReason::Stop => InstructionResult::Stop,
<<<<<<< HEAD
=======
            SuccessReason::SelfDestruct => InstructionResult::SelfDestruct,
>>>>>>> 11e819c3
        }
    }
}

impl From<HaltReason> for InstructionResult {
    fn from(value: HaltReason) -> Self {
        match value {
<<<<<<< HEAD
            HaltReason::OutOfGas(OutOfGasError::BasicOutOfGas) => Self::OutOfGas,
            HaltReason::OutOfGas(OutOfGasError::InvalidOperand) => Self::InvalidOperandOOG,
            HaltReason::OutOfGas(OutOfGasError::Memory) => Self::MemoryOOG,
            HaltReason::OutOfGas(OutOfGasError::MemoryLimit) => Self::MemoryLimitOOG,
            HaltReason::OutOfGas(OutOfGasError::Precompile) => Self::PrecompileOOG,
=======
            HaltReason::OutOfGas(error) => match error {
                OutOfGasError::Basic => Self::OutOfGas,
                OutOfGasError::InvalidOperand => Self::InvalidOperandOOG,
                OutOfGasError::Memory => Self::MemoryOOG,
                OutOfGasError::MemoryLimit => Self::MemoryLimitOOG,
                OutOfGasError::Precompile => Self::PrecompileOOG,
            },
>>>>>>> 11e819c3
            HaltReason::OpcodeNotFound => Self::OpcodeNotFound,
            HaltReason::InvalidFEOpcode => Self::InvalidFEOpcode,
            HaltReason::InvalidJump => Self::InvalidJump,
            HaltReason::NotActivated => Self::NotActivated,
            HaltReason::StackOverflow => Self::StackOverflow,
            HaltReason::StackUnderflow => Self::StackUnderflow,
            HaltReason::OutOfOffset => Self::OutOfOffset,
            HaltReason::CreateCollision => Self::CreateCollision,
            HaltReason::PrecompileError => Self::PrecompileError,
            HaltReason::NonceOverflow => Self::NonceOverflow,
            HaltReason::CreateContractSizeLimit => Self::CreateContractSizeLimit,
            HaltReason::CreateContractStartingWithEF => Self::CreateContractStartingWithEF,
            HaltReason::CreateInitCodeSizeLimit => Self::CreateInitCodeSizeLimit,
            HaltReason::OverflowPayment => Self::OverflowPayment,
            HaltReason::StateChangeDuringStaticCall => Self::StateChangeDuringStaticCall,
            HaltReason::CallNotAllowedInsideStatic => Self::CallNotAllowedInsideStatic,
<<<<<<< HEAD
            HaltReason::OutOfFund => Self::OutOfFunds,
            HaltReason::CallTooDeep => Self::CallTooDeep,
            HaltReason::UnauthorizedCaller => Self::UnauthorizedCaller,
=======
            HaltReason::OutOfFunds => Self::OutOfFunds,
            HaltReason::CallTooDeep => Self::CallTooDeep,
>>>>>>> 11e819c3
            #[cfg(feature = "optimism")]
            HaltReason::FailedDeposit => Self::FatalExternalError,
        }
    }
}

#[macro_export]
macro_rules! return_ok {
    () => {
<<<<<<< HEAD
        InstructionResult::Continue | InstructionResult::Stop | InstructionResult::Return
=======
        InstructionResult::Continue
            | InstructionResult::Stop
            | InstructionResult::Return
            | InstructionResult::SelfDestruct
>>>>>>> 11e819c3
    };
}

#[macro_export]
macro_rules! return_revert {
    () => {
        InstructionResult::Revert | InstructionResult::CallTooDeep | InstructionResult::OutOfFunds
    };
}

#[macro_export]
macro_rules! return_error {
    () => {
        InstructionResult::OutOfGas
            | InstructionResult::MemoryOOG
            | InstructionResult::MemoryLimitOOG
            | InstructionResult::PrecompileOOG
            | InstructionResult::InvalidOperandOOG
            | InstructionResult::OpcodeNotFound
            | InstructionResult::CallNotAllowedInsideStatic
            | InstructionResult::StateChangeDuringStaticCall
            | InstructionResult::InvalidFEOpcode
            | InstructionResult::InvalidJump
            | InstructionResult::NotActivated
            | InstructionResult::StackUnderflow
            | InstructionResult::StackOverflow
            | InstructionResult::OutOfOffset
            | InstructionResult::CreateCollision
            | InstructionResult::OverflowPayment
            | InstructionResult::PrecompileError
            | InstructionResult::NonceOverflow
            | InstructionResult::CreateContractSizeLimit
            | InstructionResult::CreateContractStartingWithEF
            | InstructionResult::CreateInitCodeSizeLimit
            | InstructionResult::FatalExternalError
    };
}

impl InstructionResult {
    /// Returns whether the result is a success.
    #[inline]
    pub const fn is_ok(self) -> bool {
        matches!(self, crate::return_ok!())
    }

    /// Returns whether the result is a revert.
    #[inline]
    pub const fn is_revert(self) -> bool {
        matches!(self, crate::return_revert!())
    }

    /// Returns whether the result is an error.
    #[inline]
<<<<<<< HEAD
    pub fn is_error(self) -> bool {
        matches!(
            self,
            Self::OutOfGas
                | Self::MemoryOOG
                | Self::MemoryLimitOOG
                | Self::PrecompileOOG
                | Self::InvalidOperandOOG
                | Self::OpcodeNotFound
                | Self::CallNotAllowedInsideStatic
                | Self::StateChangeDuringStaticCall
                | Self::InvalidFEOpcode
                | Self::InvalidJump
                | Self::NotActivated
                | Self::StackUnderflow
                | Self::StackOverflow
                | Self::OutOfOffset
                | Self::CreateCollision
                | Self::OverflowPayment
                | Self::PrecompileError
                | Self::NonceOverflow
                | Self::CreateContractSizeLimit
                | Self::CreateContractStartingWithEF
                | Self::CreateInitCodeSizeLimit
                | Self::FatalExternalError
        )
=======
    pub const fn is_error(self) -> bool {
        matches!(self, return_error!())
>>>>>>> 11e819c3
    }
}

#[derive(Debug, Copy, Clone, PartialEq, Eq, Hash)]
pub enum SuccessOrHalt {
    Success(SuccessReason),
    Revert,
    Halt(HaltReason),
    FatalExternalError,
    /// Internal instruction that signals Interpreter should continue running.
    InternalContinue,
    /// Internal instruction that signals call or create.
    InternalCallOrCreate,
}

impl SuccessOrHalt {
    /// Returns true if the transaction returned successfully without halts.
    #[inline]
    pub fn is_success(self) -> bool {
        matches!(self, SuccessOrHalt::Success(_))
    }

    /// Returns the [SuccessReason] value if this a successful result
    #[inline]
    pub fn to_success(self) -> Option<SuccessReason> {
        match self {
            SuccessOrHalt::Success(reason) => Some(reason),
            _ => None,
        }
    }

    /// Returns true if the transaction reverted.
    #[inline]
    pub fn is_revert(self) -> bool {
        matches!(self, SuccessOrHalt::Revert)
    }

    /// Returns true if the EVM has experienced an exceptional halt
    #[inline]
    pub fn is_halt(self) -> bool {
        matches!(self, SuccessOrHalt::Halt(_))
    }

    /// Returns the [HaltReason] value the EVM has experienced an exceptional halt
    #[inline]
    pub fn to_halt(self) -> Option<HaltReason> {
        match self {
            SuccessOrHalt::Halt(reason) => Some(reason),
            _ => None,
        }
    }
}

impl From<InstructionResult> for SuccessOrHalt {
    fn from(result: InstructionResult) -> Self {
        match result {
            InstructionResult::Continue => Self::InternalContinue, // used only in interpreter loop
            InstructionResult::Stop => Self::Success(SuccessReason::Stop),
            InstructionResult::Return => Self::Success(SuccessReason::Return),
<<<<<<< HEAD
            InstructionResult::Revert => Self::Revert,
            InstructionResult::CallOrCreate => Self::InternalCallOrCreate, // used only in interpreter loop
            InstructionResult::CallTooDeep => Self::Halt(HaltReason::CallTooDeep), // not gonna happen for first call
            InstructionResult::OutOfFunds => Self::Halt(HaltReason::OutOfFund), // Check for first call is done separately.
            InstructionResult::OutOfGas => Self::Halt(HaltReason::OutOfGas(
                revm_primitives::OutOfGasError::BasicOutOfGas,
            )),
            InstructionResult::MemoryLimitOOG => Self::Halt(HaltReason::OutOfGas(
                revm_primitives::OutOfGasError::MemoryLimit,
            )),
            InstructionResult::MemoryOOG => {
                Self::Halt(HaltReason::OutOfGas(revm_primitives::OutOfGasError::Memory))
            }
            InstructionResult::PrecompileOOG => Self::Halt(HaltReason::OutOfGas(
                revm_primitives::OutOfGasError::Precompile,
            )),
            InstructionResult::InvalidOperandOOG => Self::Halt(HaltReason::OutOfGas(
                revm_primitives::OutOfGasError::InvalidOperand,
            )),
=======
            InstructionResult::SelfDestruct => Self::Success(SuccessReason::SelfDestruct),
            InstructionResult::Revert => Self::Revert,
            InstructionResult::CallOrCreate => Self::InternalCallOrCreate, // used only in interpreter loop
            InstructionResult::CallTooDeep => Self::Halt(HaltReason::CallTooDeep), // not gonna happen for first call
            InstructionResult::OutOfFunds => Self::Halt(HaltReason::OutOfFunds), // Check for first call is done separately.
            InstructionResult::OutOfGas => Self::Halt(HaltReason::OutOfGas(OutOfGasError::Basic)),
            InstructionResult::MemoryLimitOOG => {
                Self::Halt(HaltReason::OutOfGas(OutOfGasError::MemoryLimit))
            }
            InstructionResult::MemoryOOG => Self::Halt(HaltReason::OutOfGas(OutOfGasError::Memory)),
            InstructionResult::PrecompileOOG => {
                Self::Halt(HaltReason::OutOfGas(OutOfGasError::Precompile))
            }
            InstructionResult::InvalidOperandOOG => {
                Self::Halt(HaltReason::OutOfGas(OutOfGasError::InvalidOperand))
            }
>>>>>>> 11e819c3
            InstructionResult::OpcodeNotFound => Self::Halt(HaltReason::OpcodeNotFound),
            InstructionResult::CallNotAllowedInsideStatic => {
                Self::Halt(HaltReason::CallNotAllowedInsideStatic)
            } // first call is not static call
            InstructionResult::StateChangeDuringStaticCall => {
                Self::Halt(HaltReason::StateChangeDuringStaticCall)
            }
            InstructionResult::InvalidFEOpcode => Self::Halt(HaltReason::InvalidFEOpcode),
            InstructionResult::InvalidJump => Self::Halt(HaltReason::InvalidJump),
            InstructionResult::NotActivated => Self::Halt(HaltReason::NotActivated),
            InstructionResult::StackUnderflow => Self::Halt(HaltReason::StackUnderflow),
            InstructionResult::StackOverflow => Self::Halt(HaltReason::StackOverflow),
            InstructionResult::OutOfOffset => Self::Halt(HaltReason::OutOfOffset),
            InstructionResult::CreateCollision => Self::Halt(HaltReason::CreateCollision),
            InstructionResult::OverflowPayment => Self::Halt(HaltReason::OverflowPayment), // Check for first call is done separately.
            InstructionResult::PrecompileError => Self::Halt(HaltReason::PrecompileError),
            InstructionResult::NonceOverflow => Self::Halt(HaltReason::NonceOverflow),
            InstructionResult::CreateContractSizeLimit
            | InstructionResult::CreateContractStartingWithEF => {
                Self::Halt(HaltReason::CreateContractSizeLimit)
            }
            InstructionResult::CreateInitCodeSizeLimit => {
                Self::Halt(HaltReason::CreateInitCodeSizeLimit)
            }
            InstructionResult::FatalExternalError => Self::FatalExternalError,
            InstructionResult::UnauthorizedCaller => Self::Halt(HaltReason::UnauthorizedCaller),
        }
    }
}

#[cfg(test)]
mod tests {
    use crate::InstructionResult;

    #[test]
    fn all_results_are_covered() {
        match InstructionResult::Continue {
            return_error!() => {}
            return_revert!() => {}
            return_ok!() => {}
            InstructionResult::CallOrCreate => {}
<<<<<<< HEAD
            InstructionResult::UnauthorizedCaller => {}
=======
>>>>>>> 11e819c3
        }
    }

    #[test]
    fn test_results() {
        let ok_results = vec![
            InstructionResult::Continue,
            InstructionResult::Stop,
            InstructionResult::Return,
<<<<<<< HEAD
=======
            InstructionResult::SelfDestruct,
>>>>>>> 11e819c3
        ];

        for result in ok_results {
            assert!(result.is_ok());
            assert!(!result.is_revert());
            assert!(!result.is_error());
        }

        let revert_results = vec![
            InstructionResult::Revert,
            InstructionResult::CallTooDeep,
            InstructionResult::OutOfFunds,
        ];

        for result in revert_results {
            assert!(!result.is_ok());
            assert!(result.is_revert());
            assert!(!result.is_error());
        }

        let error_results = vec![
            InstructionResult::OutOfGas,
            InstructionResult::MemoryOOG,
            InstructionResult::MemoryLimitOOG,
            InstructionResult::PrecompileOOG,
            InstructionResult::InvalidOperandOOG,
            InstructionResult::OpcodeNotFound,
            InstructionResult::CallNotAllowedInsideStatic,
            InstructionResult::StateChangeDuringStaticCall,
            InstructionResult::InvalidFEOpcode,
            InstructionResult::InvalidJump,
            InstructionResult::NotActivated,
            InstructionResult::StackUnderflow,
            InstructionResult::StackOverflow,
            InstructionResult::OutOfOffset,
            InstructionResult::CreateCollision,
            InstructionResult::OverflowPayment,
            InstructionResult::PrecompileError,
            InstructionResult::NonceOverflow,
            InstructionResult::CreateContractSizeLimit,
            InstructionResult::CreateContractStartingWithEF,
            InstructionResult::CreateInitCodeSizeLimit,
            InstructionResult::FatalExternalError,
        ];

        for result in error_results {
            assert!(!result.is_ok());
            assert!(!result.is_revert());
            assert!(result.is_error());
        }
    }
}<|MERGE_RESOLUTION|>--- conflicted
+++ resolved
@@ -54,10 +54,6 @@
         match value {
             SuccessReason::Return => InstructionResult::Return,
             SuccessReason::Stop => InstructionResult::Stop,
-<<<<<<< HEAD
-=======
-            SuccessReason::SelfDestruct => InstructionResult::SelfDestruct,
->>>>>>> 11e819c3
         }
     }
 }
@@ -65,13 +61,6 @@
 impl From<HaltReason> for InstructionResult {
     fn from(value: HaltReason) -> Self {
         match value {
-<<<<<<< HEAD
-            HaltReason::OutOfGas(OutOfGasError::BasicOutOfGas) => Self::OutOfGas,
-            HaltReason::OutOfGas(OutOfGasError::InvalidOperand) => Self::InvalidOperandOOG,
-            HaltReason::OutOfGas(OutOfGasError::Memory) => Self::MemoryOOG,
-            HaltReason::OutOfGas(OutOfGasError::MemoryLimit) => Self::MemoryLimitOOG,
-            HaltReason::OutOfGas(OutOfGasError::Precompile) => Self::PrecompileOOG,
-=======
             HaltReason::OutOfGas(error) => match error {
                 OutOfGasError::Basic => Self::OutOfGas,
                 OutOfGasError::InvalidOperand => Self::InvalidOperandOOG,
@@ -79,7 +68,6 @@
                 OutOfGasError::MemoryLimit => Self::MemoryLimitOOG,
                 OutOfGasError::Precompile => Self::PrecompileOOG,
             },
->>>>>>> 11e819c3
             HaltReason::OpcodeNotFound => Self::OpcodeNotFound,
             HaltReason::InvalidFEOpcode => Self::InvalidFEOpcode,
             HaltReason::InvalidJump => Self::InvalidJump,
@@ -96,14 +84,9 @@
             HaltReason::OverflowPayment => Self::OverflowPayment,
             HaltReason::StateChangeDuringStaticCall => Self::StateChangeDuringStaticCall,
             HaltReason::CallNotAllowedInsideStatic => Self::CallNotAllowedInsideStatic,
-<<<<<<< HEAD
-            HaltReason::OutOfFund => Self::OutOfFunds,
+            HaltReason::OutOfFunds => Self::OutOfFunds,
             HaltReason::CallTooDeep => Self::CallTooDeep,
             HaltReason::UnauthorizedCaller => Self::UnauthorizedCaller,
-=======
-            HaltReason::OutOfFunds => Self::OutOfFunds,
-            HaltReason::CallTooDeep => Self::CallTooDeep,
->>>>>>> 11e819c3
             #[cfg(feature = "optimism")]
             HaltReason::FailedDeposit => Self::FatalExternalError,
         }
@@ -113,14 +96,7 @@
 #[macro_export]
 macro_rules! return_ok {
     () => {
-<<<<<<< HEAD
         InstructionResult::Continue | InstructionResult::Stop | InstructionResult::Return
-=======
-        InstructionResult::Continue
-            | InstructionResult::Stop
-            | InstructionResult::Return
-            | InstructionResult::SelfDestruct
->>>>>>> 11e819c3
     };
 }
 
@@ -174,37 +150,8 @@
 
     /// Returns whether the result is an error.
     #[inline]
-<<<<<<< HEAD
-    pub fn is_error(self) -> bool {
-        matches!(
-            self,
-            Self::OutOfGas
-                | Self::MemoryOOG
-                | Self::MemoryLimitOOG
-                | Self::PrecompileOOG
-                | Self::InvalidOperandOOG
-                | Self::OpcodeNotFound
-                | Self::CallNotAllowedInsideStatic
-                | Self::StateChangeDuringStaticCall
-                | Self::InvalidFEOpcode
-                | Self::InvalidJump
-                | Self::NotActivated
-                | Self::StackUnderflow
-                | Self::StackOverflow
-                | Self::OutOfOffset
-                | Self::CreateCollision
-                | Self::OverflowPayment
-                | Self::PrecompileError
-                | Self::NonceOverflow
-                | Self::CreateContractSizeLimit
-                | Self::CreateContractStartingWithEF
-                | Self::CreateInitCodeSizeLimit
-                | Self::FatalExternalError
-        )
-=======
     pub const fn is_error(self) -> bool {
         matches!(self, return_error!())
->>>>>>> 11e819c3
     }
 }
 
@@ -264,28 +211,6 @@
             InstructionResult::Continue => Self::InternalContinue, // used only in interpreter loop
             InstructionResult::Stop => Self::Success(SuccessReason::Stop),
             InstructionResult::Return => Self::Success(SuccessReason::Return),
-<<<<<<< HEAD
-            InstructionResult::Revert => Self::Revert,
-            InstructionResult::CallOrCreate => Self::InternalCallOrCreate, // used only in interpreter loop
-            InstructionResult::CallTooDeep => Self::Halt(HaltReason::CallTooDeep), // not gonna happen for first call
-            InstructionResult::OutOfFunds => Self::Halt(HaltReason::OutOfFund), // Check for first call is done separately.
-            InstructionResult::OutOfGas => Self::Halt(HaltReason::OutOfGas(
-                revm_primitives::OutOfGasError::BasicOutOfGas,
-            )),
-            InstructionResult::MemoryLimitOOG => Self::Halt(HaltReason::OutOfGas(
-                revm_primitives::OutOfGasError::MemoryLimit,
-            )),
-            InstructionResult::MemoryOOG => {
-                Self::Halt(HaltReason::OutOfGas(revm_primitives::OutOfGasError::Memory))
-            }
-            InstructionResult::PrecompileOOG => Self::Halt(HaltReason::OutOfGas(
-                revm_primitives::OutOfGasError::Precompile,
-            )),
-            InstructionResult::InvalidOperandOOG => Self::Halt(HaltReason::OutOfGas(
-                revm_primitives::OutOfGasError::InvalidOperand,
-            )),
-=======
-            InstructionResult::SelfDestruct => Self::Success(SuccessReason::SelfDestruct),
             InstructionResult::Revert => Self::Revert,
             InstructionResult::CallOrCreate => Self::InternalCallOrCreate, // used only in interpreter loop
             InstructionResult::CallTooDeep => Self::Halt(HaltReason::CallTooDeep), // not gonna happen for first call
@@ -301,7 +226,6 @@
             InstructionResult::InvalidOperandOOG => {
                 Self::Halt(HaltReason::OutOfGas(OutOfGasError::InvalidOperand))
             }
->>>>>>> 11e819c3
             InstructionResult::OpcodeNotFound => Self::Halt(HaltReason::OpcodeNotFound),
             InstructionResult::CallNotAllowedInsideStatic => {
                 Self::Halt(HaltReason::CallNotAllowedInsideStatic)
@@ -343,10 +267,7 @@
             return_revert!() => {}
             return_ok!() => {}
             InstructionResult::CallOrCreate => {}
-<<<<<<< HEAD
             InstructionResult::UnauthorizedCaller => {}
-=======
->>>>>>> 11e819c3
         }
     }
 
@@ -356,10 +277,6 @@
             InstructionResult::Continue,
             InstructionResult::Stop,
             InstructionResult::Return,
-<<<<<<< HEAD
-=======
-            InstructionResult::SelfDestruct,
->>>>>>> 11e819c3
         ];
 
         for result in ok_results {
