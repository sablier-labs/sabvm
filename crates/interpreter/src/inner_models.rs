pub use crate::primitives::CreateScheme;
<<<<<<< HEAD
use crate::primitives::{Address, Asset, Bytes, B256};
=======
use crate::primitives::{Address, Bytes, TransactTo, TxEnv, U256};
use core::ops::Range;
use std::boxed::Box;
>>>>>>> 11e819c3

/// Inputs for a call.
#[derive(Clone, Debug, PartialEq, Eq, Hash)]
#[cfg_attr(feature = "serde", derive(serde::Serialize, serde::Deserialize))]
pub struct CallInputs {
    /// The target of the call.
    pub contract: Address,
    /// The transfer, if any, in this call.
    pub transfer: Transfer,
    /// The call data of the call.
    pub input: Bytes,
    /// The gas limit of the call.
    pub gas_limit: u64,
    /// The context of the call.
    pub context: CallContext,
    /// Whether this is a static call.
    pub is_static: bool,
    /// The return memory offset where the output of the call is written.
    pub return_memory_offset: Range<usize>,
}

/// Inputs for a create call.
#[derive(Clone, Debug, PartialEq, Eq, Hash)]
#[cfg_attr(feature = "serde", derive(serde::Serialize, serde::Deserialize))]
pub struct CreateInputs {
    /// Caller address of the EVM.
    pub caller: Address,
    /// The create scheme.
    pub scheme: CreateScheme,
    /// The assets to transfer to the contract.
    pub transferred_assets: Vec<Asset>,
    /// The init code of the contract.
    pub init_code: Bytes,
    /// The gas limit of the call.
    pub gas_limit: u64,
}

impl CallInputs {
    /// Creates new call inputs.
    pub fn new(tx_env: &TxEnv, gas_limit: u64) -> Option<Self> {
        let TransactTo::Call(address) = tx_env.transact_to else {
            return None;
        };

        Some(CallInputs {
            contract: address,
            transfer: Transfer {
                source: tx_env.caller,
                target: address,
                value: tx_env.value,
            },
            input: tx_env.data.clone(),
            gas_limit,
            context: CallContext {
                caller: tx_env.caller,
                address,
                code_address: address,
                apparent_value: tx_env.value,
                scheme: CallScheme::Call,
            },
            is_static: false,
            return_memory_offset: 0..0,
        })
    }

    /// Returns boxed call inputs.
    pub fn new_boxed(tx_env: &TxEnv, gas_limit: u64) -> Option<Box<Self>> {
        Self::new(tx_env, gas_limit).map(Box::new)
    }
}

impl CreateInputs {
    /// Creates new create inputs.
    pub fn new(tx_env: &TxEnv, gas_limit: u64) -> Option<Self> {
        let TransactTo::Create(scheme) = tx_env.transact_to else {
            return None;
        };

        Some(CreateInputs {
            caller: tx_env.caller,
            scheme,
            value: tx_env.value,
            init_code: tx_env.data.clone(),
            gas_limit,
        })
    }

    /// Returns boxed create inputs.
    pub fn new_boxed(tx_env: &TxEnv, gas_limit: u64) -> Option<Box<Self>> {
        Self::new(tx_env, gas_limit).map(Box::new)
    }

    /// Returns the address that this create call will create.
    pub fn created_address(&self, nonce: u64) -> Address {
        match self.scheme {
            CreateScheme::Create => self.caller.create(nonce),
            CreateScheme::Create2 { salt } => self
                .caller
                .create2_from_code(salt.to_be_bytes(), &self.init_code),
        }
    }
}

/// Call schemes.
#[derive(Clone, Copy, Debug, PartialEq, Eq, Hash)]
#[cfg_attr(feature = "serde", derive(serde::Serialize, serde::Deserialize))]
pub enum CallScheme {
    /// `CALL`.
    Call,
    /// `CALLCODE`
    CallCode,
    /// `DELEGATECALL`
    DelegateCall,
    /// `STATICCALL`
    StaticCall,
}

/// Context of a runtime call.
#[derive(Clone, Debug, PartialEq, Eq, Hash)]
#[cfg_attr(feature = "serde", derive(serde::Serialize, serde::Deserialize))]
pub struct CallContext {
    /// Execution address.
    pub address: Address,
    /// Caller address of the EVM.
    pub caller: Address,
    /// The address the contract code was loaded from, if any.
    pub code_address: Address,
    /// Apparent assets of the EVM.
    pub apparent_assets: Vec<Asset>,
    /// The scheme used for the call.
    pub scheme: CallScheme,
}

impl Default for CallContext {
    fn default() -> Self {
        CallContext {
            address: Address::default(),
            caller: Address::default(),
            code_address: Address::default(),
            apparent_assets: Vec::new(),
            scheme: CallScheme::Call,
        }
    }
}

/// Transfer assets from source to target.
#[derive(Clone, Debug, PartialEq, Eq, Hash)]
#[cfg_attr(feature = "serde", derive(serde::Serialize, serde::Deserialize))]
pub struct Transfer {
    /// The source address.
    pub source: Address,
    /// The target address.
    pub target: Address,
    /// The transferred assets.
    pub assets: Vec<Asset>,
}<|MERGE_RESOLUTION|>--- conflicted
+++ resolved
@@ -1,11 +1,7 @@
 pub use crate::primitives::CreateScheme;
-<<<<<<< HEAD
-use crate::primitives::{Address, Asset, Bytes, B256};
-=======
-use crate::primitives::{Address, Bytes, TransactTo, TxEnv, U256};
+use crate::primitives::{Address, Asset, Bytes, B256, TransactTo, TxEnv, U256};
 use core::ops::Range;
 use std::boxed::Box;
->>>>>>> 11e819c3
 
 /// Inputs for a call.
 #[derive(Clone, Debug, PartialEq, Eq, Hash)]
